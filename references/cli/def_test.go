--- conflicted
+++ resolved
@@ -216,13 +216,10 @@
 			args: []string{"vswitch", "-t", "component", "--provider", "alibaba", "--desc", "xxx", "--git", "https://github.com/kubevela-contrib/terraform-modules.git", "--path", "alibaba/vswitch"},
 		},
 		{
-<<<<<<< HEAD
-=======
 			name: "normal from local",
 			args: []string{"vswitch", "-t", "component", "--provider", "tencent", "--desc", "xxx", "--local", "test-data/redis.tf"},
 		},
 		{
->>>>>>> 947455ad
 			name: "print in a file",
 			args: []string{"vswitch", "-t", "component", "--provider", "alibaba", "--desc", "xxx", "--git", "https://github.com/kubevela-contrib/terraform-modules.git", "--path", "alibaba/vswitch", "--output", defFileName},
 			want: `apiVersion: core.oam.dev/v1beta1
@@ -262,8 +259,6 @@
 			args:   []string{"vswitch", "-t", "component", "--provider", "alibaba", "--desc", "test", "--git", "xxx"},
 			errMsg: "invalid git url",
 		},
-<<<<<<< HEAD
-=======
 		{
 			name:   "git and local could be set at the same time",
 			args:   []string{"vswitch", "-t", "component", "--provider", "alibaba", "--desc", "test", "--git", "xxx", "--local", "yyy"},
@@ -274,7 +269,6 @@
 			args:   []string{"vswitch", "-t", "component", "--provider", "tencent", "--desc", "xxx", "--local", "test-data/redis2.tf"},
 			errMsg: "failed to read Terraform configuration from file",
 		},
->>>>>>> 947455ad
 	}
 
 	for _, tc := range testcases {
