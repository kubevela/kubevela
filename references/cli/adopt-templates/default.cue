import "list"

#Resource: {
	apiVersion: string
	kind:       string
	metadata: {
		name:       string
		namespace?: string
		annotations?: [string]: string
		...
	}
	...
}

#Component: {
	type: string
	name: string
	properties: {...}
	dependsOn?: [...string]
	traits?: [...#Trait]
}

#Trait: {
	type: string
	properties: {...}
}

#Policy: {
	type: string
	name: string
	properties?: {...}
}

#WorkflowStep: {
	type: string
	name: string
	properties?: {...}
}

#Application: {
	apiVersion: "core.oam.dev/v1beta1"
	kind:       "Application"
	metadata: {
		name:       string
		namespace?: string
		labels?: [string]:      string
		annotations?: [string]: string
	}
	spec: {
		components: [...#Component]
		policies?: [...#Policy]
		workflow?: {
			steps: [...#WorkflowStep]
		}
	}
}

#AdoptOptions: {
	mode:         *"read-only" | "take-over"
	type:         *"native" | "helm" | string
	appName:      string
	appNamespace: string
	resources:    [...#Resource]
	...
}

#Adopt: {
	$args:    #AdoptOptions
	$returns: #Application

	// adopt logics

	resourceCategoryMap: {
		crd: ["CustomResourceDefinition"]
		ns: ["Namespace"]
		workload: ["Deployment", "StatefulSet", "DaemonSet", "CloneSet"]
		service: ["Service", "Ingress", "HTTPRoute"]
		config: ["ConfigMap", "Secret"]
		sa: ["ServiceAccount", "Role", "RoleBinding", "ClusterRole", "ClusterRoleBinding"]
		operator: ["MutatingWebhookConfiguration", "ValidatingWebhookConfiguration", "APIService"]
		storage: ["PersistentVolume", "PersistentVolumeClaim"]
	}

	_resources: [ for r in $args.resources {
		r
		_category: *"unknown" | string
		for key, kinds in resourceCategoryMap if list.Contains(kinds, r.kind) {
			_category: key
		},
		_cluster: r.metadata.annotations["app.oam.dev/cluster"]
	}]
	_clusters: [ for r in _resources {r._cluster} ]
	resourceMap: {
		for key, val in resourceCategoryMap {
			"\(key)": [ for r in _resources if r._category == key {r}]
		}
		unknown: [ for r in _resources if r._category == "unknown" {r}]
	}

	unknownKinds: {for r in resourceMap.unknown {"\(r.kind)": true}}
	unknownByKinds: {for kind, val in unknownKinds {
		"\(kind)": [ for r in resourceMap.unknown if r.kind == kind {r}]
	}}

	appName: $args.appName
	comps: [
		if len(resourceMap.crd) > 0 {
			type: "k8s-objects"
			name: "crds"
			properties: objects: [ for r in resourceMap.crd {
				apiVersion: r.apiVersion
				kind:       r.kind
				metadata: name: r.metadata.name
				metadata: annotations: "app.oam.dev/cluster": "\(r._cluster)"
			}]
		},
		if len(resourceMap.ns) > 0 {
			type: "k8s-objects"
			name: "ns"
			properties: objects: [ for r in resourceMap.ns {
				apiVersion: r.apiVersion
				kind:       r.kind
				metadata: name: r.metadata.name
				metadata: annotations: "app.oam.dev/cluster": "\(r._cluster)"
			}]
		},
		for r in resourceMap.workload + resourceMap.service {
			type: "k8s-objects"
			name: "\(r.kind).\(r.metadata.name)"
			properties: objects: [{
				apiVersion: r.apiVersion
				kind:       r.kind
				metadata: name:      r.metadata.name
<<<<<<< HEAD
				metadata: namespace: r.metadata.namespace
				metadata: annotations: "app.oam.dev/cluster": "\(r._cluster)"
=======
				if r.metadata.namespace != _|_ {
					metadata: namespace: r.metadata.namespace
				}
>>>>>>> 9dc0db4c
				spec: r.spec
			}]
		},
		for key in ["config", "sa", "operator", "storage"] if len(resourceMap[key]) > 0 {
			type: "k8s-objects"
			name: "\(key)"
			properties: objects: [ for r in resourceMap[key] {
				apiVersion: r.apiVersion
				kind:       r.kind
				metadata: name: r.metadata.name
				if r.metadata.namespace != _|_ {
					metadata: namespace: r.metadata.namespace
				}
				metadata: annotations: "app.oam.dev/cluster": "\(r._cluster)"
			}]
		},
		for kind, rs in unknownByKinds {
			type: "k8s-objects"
			name: "\(kind)"
			properties: objects: [ for r in rs {
				apiVersion: r.apiVersion
				kind:       r.kind
				metadata: name: r.metadata.name
				metadata: annotations: "app.oam.dev/cluster": "\(r._cluster)"
			}]
		},
	]

	clusterCompMap: {
		for cluster in _clusters {
			"\(cluster)": [ for comp in comps if comp.properties.objects[0].metadata.annotations["app.oam.dev/cluster"] == cluster {comp.name} ]
		}
	}

	compClusterMap: {
		for comp in comps {
			"\(comp.name)": comp.properties.objects[0].metadata.annotations["app.oam.dev/cluster"]
		}
	}

	$returns: #Application & {
		metadata: {
			name:      $args.appName
			namespace: $args.appNamespace
			labels: "app.oam.dev/adopt": $args.type
		}
		spec: components: comps
		spec: policies: [ 
			{
				type: $args.mode
				name: $args.mode
				properties: rules: [{
					selector: componentNames: [ for comp in spec.components {comp.name}]
				}]
			},
			for cluster, comp in clusterCompMap if (len(clusterCompMap) < 2) && (cluster != "local") {
				type: "topology"
				name: "topology-" + cluster
				properties: clusters: [cluster]
			},
			if $args.mode == "take-over" {
				type: "garbage-collect"
				name: "garbage-collect"
				properties: rules: [{
					strategy: "never"
					selector: resourceTypes: ["CustomResourceDefinition"]
				}]
			},
			if $args.mode == "take-over" {
				type: "apply-once"
				name: "apply-once"
				properties: rules: [{
					selector: resourceTypes: ["CustomResourceDefinition"]
				}]
			}]
		spec: workflow: steps: [for comp, c in compClusterMap if len(clusterCompMap) > 1 {
			type: "apply-component"
			name: "apply-component-" + comp
			properties: component: comp
			properties: cluster: c
		}]
	}
}<|MERGE_RESOLUTION|>--- conflicted
+++ resolved
@@ -131,14 +131,9 @@
 				apiVersion: r.apiVersion
 				kind:       r.kind
 				metadata: name:      r.metadata.name
-<<<<<<< HEAD
-				metadata: namespace: r.metadata.namespace
-				metadata: annotations: "app.oam.dev/cluster": "\(r._cluster)"
-=======
 				if r.metadata.namespace != _|_ {
 					metadata: namespace: r.metadata.namespace
 				}
->>>>>>> 9dc0db4c
 				spec: r.spec
 			}]
 		},
