/*
Copyright 2021 The KubeVela Authors.

Licensed under the Apache License, Version 2.0 (the "License");
you may not use this file except in compliance with the License.
You may obtain a copy of the License at

    http://www.apache.org/licenses/LICENSE-2.0

Unless required by applicable law or agreed to in writing, software
distributed under the License is distributed on an "AS IS" BASIS,
WITHOUT WARRANTIES OR CONDITIONS OF ANY KIND, either express or implied.
See the License for the specific language governing permissions and
limitations under the License.
*/

package cli

import (
	"context"
	"crypto/rand"
	"crypto/tls"
	"fmt"
	"net/http"
	"net/http/httptest"
	"os"
	"strings"
	"time"

	"github.com/fatih/color"
	"github.com/gosuri/uitable"
	. "github.com/onsi/ginkgo/v2"
	. "github.com/onsi/gomega"
	"k8s.io/helm/pkg/tlsutil"
	"sigs.k8s.io/yaml"

	"github.com/oam-dev/kubevela/apis/core.oam.dev/v1beta1"
	pkgaddon "github.com/oam-dev/kubevela/pkg/addon"
	"github.com/oam-dev/kubevela/pkg/oam/util"
	"github.com/oam-dev/kubevela/pkg/utils/common"
)

const (
	velaAddonChartPath = "https://kubevela.github.io/catalog/official"
)

var _ = Describe("Output of listing addons tests", func() {
	// Output of function listAddons to test
	var actualTable *uitable.Table

	// getRowsByName extracts every rows with its NAME matching name
	getRowsByName := func(name string) []*uitable.Row {
		matchedRows := []*uitable.Row{}
		for _, row := range actualTable.Rows {
			// Check column NAME(0) = name
			if row.Cells[0].Data == name {
				matchedRows = append(matchedRows, row)
			}
		}
		return matchedRows
	}

	BeforeEach(func() {
		// Prepare KubeVela registry
		reg := &pkgaddon.Registry{
			Name: "KubeVela",
			Helm: &pkgaddon.HelmSource{
<<<<<<< HEAD
				URL: "https://kubevela.github.io/catalog/official",
=======
				URL: velaAddonChartPath,
>>>>>>> ad9cda63
			},
		}
		ds := pkgaddon.NewRegistryDataStore(k8sClient)
		Expect(ds.AddRegistry(context.Background(), *reg)).To(Succeed())
	})

	AfterEach(func() {
		// Delete KubeVela registry
		ds := pkgaddon.NewRegistryDataStore(k8sClient)
		Expect(ds.DeleteRegistry(context.Background(), "KubeVela")).To(Succeed())
	})

	JustBeforeEach(func() {
		// Print addon list to table for later comparison
		ret, err := listAddons(context.Background(), k8sClient, "")
		Expect(err).Should(BeNil())
		actualTable = ret
	})

	When("there is no addons installed", func() {
		It("should not have any enabled addon", func() {
			Expect(actualTable.Rows).ToNot(HaveLen(0))
			for idx, row := range actualTable.Rows {
				// Skip header
				if idx == 0 {
					continue
				}
				// Check column STATUS(4) = disabled
				Expect(row.Cells[4].Data).To(Equal("-"))
			}
		})
	})

	When("there is locally installed addons", func() {
		BeforeEach(func() {
			// Install fluxcd locally
			fluxcd := v1beta1.Application{}
			err := yaml.Unmarshal([]byte(fluxcdYaml), &fluxcd)
			Expect(err).Should(BeNil())
			Expect(k8sClient.Create(context.Background(), &fluxcd)).Should(SatisfyAny(BeNil(), util.AlreadyExistMatcher{}))
		})

		It("should print fluxcd addon as local", func() {
			matchedRows := getRowsByName("fluxcd")
			Expect(matchedRows).ToNot(HaveLen(0))
			// Only use first row (local first), check column REGISTRY(1) = local
			Expect(matchedRows[0].Cells[1].Data).To(Equal("local"))
			Eventually(func() error {
				matchedRows = getRowsByName("fluxcd")
				// Check column STATUS(4) = enabled
				if matchedRows[0].Cells[4].Data != "enabled" {
					return fmt.Errorf("fluxcd is not enabled yet")
				}
				// Check column AVAILABLE-VERSIONS(3) = 1.1.0
				if versionString := matchedRows[0].Cells[3].Data; versionString != fmt.Sprintf("[%s]", color.New(color.Bold, color.FgGreen).Sprintf("1.1.0")) {
					return fmt.Errorf("fluxcd version string is incorrect: %s", versionString)
				}
				return nil
			}, 30*time.Second, 1000*time.Millisecond).Should(BeNil())
		})

		It("should print fluxcd in the registry as disabled", func() {
			matchedRows := getRowsByName("fluxcd")
			// There should be a local one and a registry one
			Expect(len(matchedRows)).To(Equal(2))
			// The registry one should be disabled
			Expect(matchedRows[1].Cells[1].Data).To(Equal("KubeVela"))
			Expect(matchedRows[1].Cells[4].Data).To(Equal("-"))
		})
	})
})

var _ = Describe("Addon status or info", func() {

	Context("when verbose is enabled", func() {
		BeforeEach(func() {
			verboseStatus = true
		})

		When("addon is not installed locally, also not in registry", func() {
			It("should return an error, saying not found", func() {
				addonName := "some-nonexistent-addon"
				_, _, err := generateAddonInfo(k8sClient, addonName)
				Expect(err).ShouldNot(BeNil())
			})
		})

		When("addon is not installed locally, but in registry", func() {
			// Prepare KubeVela registry
			BeforeEach(func() {
				reg := &pkgaddon.Registry{
					Name: "KubeVela",
					Helm: &pkgaddon.HelmSource{
<<<<<<< HEAD
						URL: "https://kubevela.github.io/catalog/official",
=======
						URL: velaAddonChartPath,
>>>>>>> ad9cda63
					},
				}
				ds := pkgaddon.NewRegistryDataStore(k8sClient)
				Expect(ds.AddRegistry(context.Background(), *reg)).To(Succeed())
			})

			AfterEach(func() {
				// Delete KubeVela registry
				ds := pkgaddon.NewRegistryDataStore(k8sClient)
				Expect(ds.DeleteRegistry(context.Background(), "KubeVela")).To(Succeed())
			})

			It("should display addon name and disabled status, registry name, available versions, dependencies, and parameters(optional)", func() {
				addonName := "velaux"
				res, _, err := generateAddonInfo(k8sClient, addonName)
				Expect(err).Should(BeNil())
				// Should include disabled status, like:
				// velaux: disabled
				Expect(res).To(ContainSubstring(
					color.New(color.Bold).Sprintf("%s", addonName) + ": " + color.New(color.Faint).Sprintf("%s", statusDisabled),
				))
				// Should include registry name, like:
				// ==> Registry Name
				// KubeVela
				Expect(res).To(ContainSubstring(
					color.New(color.Bold).Sprintf("%s", "Registry Name") + "\n" +
						"KubeVela",
				))
				// Should include available versions, like:
				// ==> Available Versions
				// [v2.6.3]
				Expect(res).To(ContainSubstring(
					color.New(color.Bold).Sprintf("%s", "vailable Versions") + "\n" +
						"[",
				))
				// Should include dependencies, like:
				// ==> Dependencies ✔
				// []
				Expect(res).To(ContainSubstring(
					color.New(color.Bold).Sprintf("%s", "Dependencies ") + color.GreenString("✔") + "\n" +
						"[]",
				))
				// Should include parameters, like:
				// ==> Parameters
				// -> serviceAccountName: Specify the serviceAccountName for apiserver
				Expect(res).To(ContainSubstring(
					color.New(color.Bold).Sprintf("%s", "Parameters") + "\n" +
						color.New(color.FgCyan).Sprintf("-> "),
				))
			})
		})

		When("addon is installed locally, and also in registry", func() {
			fluxcd := v1beta1.Application{}
			err := yaml.Unmarshal([]byte(fluxcdRemoteYaml), &fluxcd)
			Expect(err).Should(BeNil())

			BeforeEach(func() {
				// Prepare KubeVela registry
				reg := &pkgaddon.Registry{
					Name: "KubeVela",
					Helm: &pkgaddon.HelmSource{
<<<<<<< HEAD
						URL: "https://kubevela.github.io/catalog/official",
=======
						URL: velaAddonChartPath,
>>>>>>> ad9cda63
					},
				}
				ds := pkgaddon.NewRegistryDataStore(k8sClient)
				Expect(ds.AddRegistry(context.Background(), *reg)).To(Succeed())
			})

			AfterEach(func() {
				// Delete fluxcd
				Expect(k8sClient.Delete(context.Background(), &fluxcd)).To(Succeed())
				// Delete KubeVela registry
				ds := pkgaddon.NewRegistryDataStore(k8sClient)
				Expect(ds.DeleteRegistry(context.Background(), "KubeVela")).To(Succeed())
			})

			JustBeforeEach(func() {
				// Install fluxcd locally
				Expect(k8sClient.Create(context.Background(), &fluxcd)).Should(SatisfyAny(BeNil(), util.AlreadyExistMatcher{}))
			})

			It("should display addon name and enabled status, installed clusters, registry name, available versions, dependencies, and parameters(optional)", func() {
				addonName := "fluxcd"
				Eventually(func() error {
					res, _, err := generateAddonInfo(k8sClient, addonName)
					if err != nil {
						return err
					}
					// Should include enabled status, like:
					// fluxcd: enabled (1.1.0)
					if !strings.Contains(res,
						color.New(color.Bold).Sprintf("%s", addonName),
					) {
						return fmt.Errorf("addon name incorrect, %s", res)
					}

					// We cannot really get installed clusters in this test environment.
					// Might change how this test is conducted in the future.
					return nil
				}, 30*time.Second, 1000*time.Millisecond).Should(BeNil())
			})
		})

		When("addon is installed locally, but not in registry", func() {
			fluxcd := v1beta1.Application{}
			err := yaml.Unmarshal([]byte(fluxcdYaml), &fluxcd)
			Expect(err).Should(BeNil())

			BeforeEach(func() {
				// Delete KubeVela registry
				ds := pkgaddon.NewRegistryDataStore(k8sClient)
				Expect(ds.DeleteRegistry(context.Background(), "KubeVela")).Should(SatisfyAny(Succeed(), util.NotFoundMatcher{}))
				// Install fluxcd locally
				Expect(k8sClient.Create(context.Background(), &fluxcd)).Should(SatisfyAny(BeNil(), util.AlreadyExistMatcher{}))
			})

			AfterEach(func() {
				// Delete fluxcd
				Expect(k8sClient.Delete(context.Background(), &fluxcd)).To(Succeed())
			})

			It("should display addon name and enabled status, installed clusters, and registry name as local, nothing more", func() {
				addonName := "fluxcd"

				Eventually(func() error {
					res, _, err := generateAddonInfo(k8sClient, addonName)
					if err != nil {
						return err
					}
					fmt.Println(addonName, res, err)
					// Should include enabled status, like:
					// fluxcd: enabled (1.1.0)
					if !strings.Contains(res,
						color.New(color.Bold).Sprintf("%s", addonName)+": ",
					) {
						return fmt.Errorf("addon name and enabled status incorrect:, %s", res)
					}
					// We cannot really get installed clusters in this test environment.
					// Might change how this test is conducted in the future.

					// Should include registry name, like:
					// ==> Registry Name
					// local
					if !strings.Contains(res,
						color.New(color.Bold).Sprintf("%s", "Registry Name")+"\n"+
							"local",
					) {
						return fmt.Errorf("registry name incorrect, %s", res)
					}
					return nil
				}, 30*time.Second, 1000*time.Millisecond).Should(BeNil())
			})
		})
	})

	Context("when verbose is disabled", func() {
		When("addon is not installed locally, but in registry", func() {
			// Prepare KubeVela registry
			BeforeEach(func() {
				reg := &pkgaddon.Registry{
					Name: "KubeVela",
					Helm: &pkgaddon.HelmSource{
<<<<<<< HEAD
						URL: "https://kubevela.github.io/catalog/official",
=======
						URL: velaAddonChartPath,
>>>>>>> ad9cda63
					},
				}
				ds := pkgaddon.NewRegistryDataStore(k8sClient)
				Expect(ds.AddRegistry(context.Background(), *reg)).To(Succeed())
			})

			AfterEach(func() {
				// Delete KubeVela registry
				ds := pkgaddon.NewRegistryDataStore(k8sClient)
				Expect(ds.DeleteRegistry(context.Background(), "KubeVela")).To(Succeed())
			})

			It("should display addon name and disabled status, and registry name", func() {
				addonName := "dex"
				res, _, err := generateAddonInfo(k8sClient, addonName)
				Expect(err).Should(BeNil())
				// Should include disabled status, like:
				// dex: disabled
				Expect(res).To(ContainSubstring(
					color.New(color.Bold).Sprintf("%s", addonName) + ": " + color.New(color.Faint).Sprintf("%s", statusDisabled),
				))
				// Should include registry name, like:
				// ==> Registry Name
				// KubeVela
				Expect(res).To(ContainSubstring(
					color.New(color.Bold).Sprintf("%s", "Registry Name") + "\n" +
						"KubeVela",
				))
			})
			It("should report addon not exist in any registry name", func() {
				addonName := "not-exist"
				_, _, err := generateAddonInfo(k8sClient, addonName)
				Expect(err.Error()).Should(BeEquivalentTo("addon 'not-exist' not found in cluster or any registry"))
			})
		})
	})
})

var _ = Describe("Addon push command", func() {
	var c common.Args
	var (
		testTarballPath    = "../../pkg/addon/testdata/charts/sample-1.0.1.tgz"
		testServerCertPath = "../../pkg/addon/testdata/tls/server.crt"
		testServerKeyPath  = "../../pkg/addon/testdata/tls/server.key"
		testServerCAPath   = "../../pkg/addon/testdata/tls/server_ca.crt"
		testClientCAPath   = "../../pkg/addon/testdata/tls/client_ca.crt"
		testClientCertPath = "../../pkg/addon/testdata/tls/client.crt"
		testClientKeyPath  = "../../pkg/addon/testdata/tls/client.key"
	)
	var (
		statusCode int
		body       string
		tmp        string
	)
	var ts *httptest.Server
	var err error

	AfterEach(func() {
		ts.Close()
		_ = os.RemoveAll(tmp)
		err = deleteAddonRegistry(context.TODO(), c, "helm-push-test")
		Expect(err).To(Succeed())
	})

	Context("plain old HTTP Server", func() {
		BeforeEach(func() {
			c.SetClient(k8sClient)
			c.SetConfig(cfg)

			statusCode = 201
			body = "{\"success\": true}"
			ts = httptest.NewServer(http.HandlerFunc(func(w http.ResponseWriter, r *http.Request) {
				w.WriteHeader(statusCode)
				w.Write([]byte(body))
			}))

			// Create new Helm home w/ test repo
			tmp, err = os.MkdirTemp("", "helm-push-test")
			Expect(err).To(Succeed())

			// Add our helm repo to addon registry
			err = addAddonRegistry(context.TODO(), c, pkgaddon.Registry{
				Name: "helm-push-test",
				Helm: &pkgaddon.HelmSource{
					URL: ts.URL,
				},
			})
			Expect(err).To(Succeed())

			_ = os.Setenv("HELM_REPO_USERNAME", "myuser")
			_ = os.Setenv("HELM_REPO_PASSWORD", "mypass")
			_ = os.Setenv("HELM_REPO_CONTEXT_PATH", "/x/y/z")
		})

		It("Not enough args", func() {
			args := []string{}
			cmd := NewAddonPushCommand(c)
			cmd.SetArgs(args)
			err := cmd.RunE(cmd, args)
			Expect(err).ShouldNot(Succeed(), "expecting error with missing args, instead got nil")
		})

		It("Bad chart path", func() {
			args := []string{"/this/this/not/a/chart", "helm-push-test"}
			cmd := NewAddonPushCommand(c)
			cmd.SetArgs(args)
			err := cmd.RunE(cmd, args)
			Expect(err).ShouldNot(Succeed(), "expecting error with bad chart path, instead got nil")
		})

		It("Bad repo name", func() {
			args := []string{testTarballPath, "this-is-not-a-valid-repo"}
			cmd := NewAddonPushCommand(c)
			cmd.SetArgs(args)
			err := cmd.RunE(cmd, args)
			Expect(err).ShouldNot(Succeed(), "expecting error with bad repo name, instead got nil")
		})

		It("Valid tar, repo name", func() {
			args := []string{testTarballPath, "helm-push-test"}
			cmd := NewAddonPushCommand(c)
			cmd.SetArgs(args)
			err := cmd.RunE(cmd, args)
			Expect(err).Should(Succeed())
		})

		It("Valid tar, repo URL", func() {
			args := []string{testTarballPath, ts.URL}
			cmd := NewAddonPushCommand(c)
			cmd.SetArgs(args)
			err := cmd.RunE(cmd, args)
			Expect(err).Should(Succeed())
		})

		It("Trigger 409, already exists", func() {
			statusCode = 409
			body = "{\"error\": \"package already exists\"}"
			args := []string{testTarballPath, "helm-push-test"}
			cmd := NewAddonPushCommand(c)
			cmd.SetArgs(args)
			err := cmd.RunE(cmd, args)
			Expect(err).ShouldNot(Succeed(), "expecting error with 409, instead got nil")
		})

		It("Unable to parse JSON response body", func() {
			statusCode = 500
			body = "duiasnhioasd"
			args := []string{testTarballPath, "helm-push-test"}
			cmd := NewAddonPushCommand(c)
			cmd.SetArgs(args)
			err := cmd.RunE(cmd, args)
			Expect(err).ShouldNot(Succeed(), "expecting error with bad response body, instead got nil")
		})
	})

	Context("TLS Enabled Server", func() {
		BeforeEach(func() {
			c.SetClient(k8sClient)
			c.SetConfig(cfg)

			statusCode = 201
			body = "{\"success\": true}"
			ts = httptest.NewUnstartedServer(http.HandlerFunc(func(w http.ResponseWriter, r *http.Request) {
				w.WriteHeader(statusCode)
				_, _ = w.Write([]byte(body))
			}))
			serverCert, err := tls.LoadX509KeyPair(testServerCertPath, testServerKeyPath)
			Expect(err).To(Succeed(), "failed to load certificate and key")

			clientCaCertPool, err := tlsutil.CertPoolFromFile(testClientCAPath)
			Expect(err).To(Succeed(), "load server CA file failed")

			ts.TLS = &tls.Config{
				ClientCAs:    clientCaCertPool,
				ClientAuth:   tls.RequireAndVerifyClientCert,
				Certificates: []tls.Certificate{serverCert},
				Rand:         rand.Reader,
			}
			ts.StartTLS()

			// Create new Helm home w/ test repo
			tmp, err = os.MkdirTemp("", "helm-push-test")
			Expect(err).To(Succeed())

			// Add our helm repo to addon registry
			err = addAddonRegistry(context.TODO(), c, pkgaddon.Registry{
				Name: "helm-push-test",
				Helm: &pkgaddon.HelmSource{
					URL: ts.URL,
				},
			})
			Expect(err).To(Succeed())

			_ = os.Setenv("HELM_REPO_USERNAME", "myuser")
			_ = os.Setenv("HELM_REPO_PASSWORD", "mypass")
			_ = os.Setenv("HELM_REPO_CONTEXT_PATH", "/x/y/z")
		})

		It("no cert provided", func() {
			_ = os.Unsetenv("HELM_REPO_CA_FILE")
			_ = os.Unsetenv("HELM_REPO_CERT_FILE")
			_ = os.Unsetenv("HELM_REPO_KEY_FILE")
			args := []string{testTarballPath, "helm-push-test"}
			cmd := NewAddonPushCommand(c)
			cmd.SetArgs(args)
			err := cmd.RunE(cmd, args)
			Expect(err).ShouldNot(Succeed(), "expected non nil error but got nil when run cmd without certificate option")
		})

		It("with cert", func() {
			_ = os.Setenv("HELM_REPO_CA_FILE", testServerCAPath)
			_ = os.Setenv("HELM_REPO_CERT_FILE", testClientCertPath)
			_ = os.Setenv("HELM_REPO_KEY_FILE", testClientKeyPath)
			args := []string{testTarballPath, "helm-push-test"}
			cmd := NewAddonPushCommand(c)
			cmd.SetArgs(args)
			err := cmd.RunE(cmd, args)
			Expect(err).Should(Succeed())
		})
	})
})<|MERGE_RESOLUTION|>--- conflicted
+++ resolved
@@ -65,11 +65,7 @@
 		reg := &pkgaddon.Registry{
 			Name: "KubeVela",
 			Helm: &pkgaddon.HelmSource{
-<<<<<<< HEAD
-				URL: "https://kubevela.github.io/catalog/official",
-=======
 				URL: velaAddonChartPath,
->>>>>>> ad9cda63
 			},
 		}
 		ds := pkgaddon.NewRegistryDataStore(k8sClient)
@@ -163,11 +159,7 @@
 				reg := &pkgaddon.Registry{
 					Name: "KubeVela",
 					Helm: &pkgaddon.HelmSource{
-<<<<<<< HEAD
-						URL: "https://kubevela.github.io/catalog/official",
-=======
 						URL: velaAddonChartPath,
->>>>>>> ad9cda63
 					},
 				}
 				ds := pkgaddon.NewRegistryDataStore(k8sClient)
@@ -230,11 +222,7 @@
 				reg := &pkgaddon.Registry{
 					Name: "KubeVela",
 					Helm: &pkgaddon.HelmSource{
-<<<<<<< HEAD
-						URL: "https://kubevela.github.io/catalog/official",
-=======
 						URL: velaAddonChartPath,
->>>>>>> ad9cda63
 					},
 				}
 				ds := pkgaddon.NewRegistryDataStore(k8sClient)
@@ -335,11 +323,7 @@
 				reg := &pkgaddon.Registry{
 					Name: "KubeVela",
 					Helm: &pkgaddon.HelmSource{
-<<<<<<< HEAD
-						URL: "https://kubevela.github.io/catalog/official",
-=======
 						URL: velaAddonChartPath,
->>>>>>> ad9cda63
 					},
 				}
 				ds := pkgaddon.NewRegistryDataStore(k8sClient)
