--- conflicted
+++ resolved
@@ -18,14 +18,11 @@
 
 import (
 	"context"
+	"fmt"
 
 	"github.com/pkg/errors"
 	"github.com/spf13/cobra"
 	v1 "k8s.io/api/core/v1"
-<<<<<<< HEAD
-	"sigs.k8s.io/controller-runtime/pkg/client"
-
-=======
 	v13 "k8s.io/apiextensions-apiserver/pkg/apis/apiextensions/v1"
 	errors2 "k8s.io/apimachinery/pkg/api/errors"
 	v12 "k8s.io/apimachinery/pkg/apis/meta/v1"
@@ -42,14 +39,9 @@
 	"github.com/oam-dev/cluster-register/pkg/spoke"
 
 	"github.com/oam-dev/kubevela/apis/core.oam.dev/v1beta1"
->>>>>>> 64ab932c
 	"github.com/oam-dev/kubevela/apis/types"
 	"github.com/oam-dev/kubevela/pkg/clustermanager"
 	"github.com/oam-dev/kubevela/pkg/multicluster"
-<<<<<<< HEAD
-=======
-	"github.com/oam-dev/kubevela/pkg/policy/envbinding"
->>>>>>> 64ab932c
 	"github.com/oam-dev/kubevela/pkg/utils/common"
 	"github.com/oam-dev/kubevela/references/a/preimport"
 )
@@ -138,8 +130,6 @@
 	return cmd
 }
 
-<<<<<<< HEAD
-=======
 func ensureResourceTrackerCRDInstalled(c client.Client, clusterName string) error {
 	ctx := context.Background()
 	remoteCtx := multicluster.ContextWithClusterName(ctx, clusterName)
@@ -164,7 +154,6 @@
 	return nil
 }
 
->>>>>>> 64ab932c
 // NewClusterJoinCommand create command to help user join cluster to multicluster management
 func NewClusterJoinCommand(c *common.Args) *cobra.Command {
 	cmd := &cobra.Command{
@@ -175,8 +164,6 @@
 			"> vela cluster join my-child-cluster.kubeconfig --name example-cluster",
 		Args: cobra.ExactValidArgs(1),
 		RunE: func(cmd *cobra.Command, args []string) error {
-<<<<<<< HEAD
-=======
 			config, err := clientcmd.LoadFromFile(args[0])
 			if err != nil {
 				return errors.Wrapf(err, "failed to get kubeconfig")
@@ -196,17 +183,11 @@
 			if !ok {
 				return fmt.Errorf("authInfo %s not found", ctx.AuthInfo)
 			}
->>>>>>> 64ab932c
 			// get ClusterName from flag or config
 			clusterName, err := cmd.Flags().GetString(FlagClusterName)
 			if err != nil {
 				return errors.Wrapf(err, "failed to get cluster name flag")
 			}
-<<<<<<< HEAD
-			cluster, err := multicluster.JoinClusterByKubeConfig(context.Background(), c.Client, args[0], clusterName)
-			if err != nil {
-				return err
-=======
 			if clusterName == "" {
 				clusterName = ctx.Cluster
 			}
@@ -232,7 +213,6 @@
 				if err = registerClusterManagedByOCM(c.Config, config, clusterName); err != nil {
 					return err
 				}
->>>>>>> 64ab932c
 			}
 			cmd.Printf("Successfully add cluster %s, endpoint: %s.\n", clusterName, cluster.Server)
 			return nil
@@ -243,8 +223,6 @@
 	return cmd
 }
 
-<<<<<<< HEAD
-=======
 func registerClusterManagedByVela(k8sClient client.Client, cluster *clientcmdapi.Cluster, authInfo *clientcmdapi.AuthInfo, clusterName string) error {
 	if err := clustermanager.EnsureClusterNotExists(k8sClient, clusterName); err != nil {
 		return errors.Wrapf(err, "cannot use cluster name %s", clusterName)
@@ -342,39 +320,6 @@
 	return nil
 }
 
-func getMutableClusterSecret(c client.Client, clusterName string) (*v1.Secret, error) {
-	clusterSecret := &v1.Secret{}
-	if err := c.Get(context.Background(), types2.NamespacedName{Namespace: multicluster.ClusterGatewaySecretNamespace, Name: clusterName}, clusterSecret); err != nil {
-		return nil, errors.Wrapf(err, "failed to find target cluster secret %s", clusterName)
-	}
-	labels := clusterSecret.GetLabels()
-	if labels == nil || labels[v1alpha12.LabelKeyClusterCredentialType] == "" {
-		return nil, fmt.Errorf("invalid cluster secret %s: cluster credential type label %s is not set", clusterName, v1alpha12.LabelKeyClusterCredentialType)
-	}
-	apps := &v1beta1.ApplicationList{}
-	if err := c.List(context.Background(), apps); err != nil {
-		return nil, errors.Wrap(err, "failed to find applications to check clusters")
-	}
-	errs := errors3.ErrorList{}
-	for _, app := range apps.Items {
-		status, err := envbinding.GetEnvBindingPolicyStatus(app.DeepCopy(), "")
-		if err == nil && status != nil {
-			for _, env := range status.Envs {
-				for _, placement := range env.Placements {
-					if placement.Cluster == clusterName {
-						errs.Append(fmt.Errorf("application %s/%s (env: %s) is currently using cluster %s", app.Namespace, app.Name, env.Env, clusterName))
-					}
-				}
-			}
-		}
-	}
-	if errs.HasError() {
-		return nil, errors.Wrapf(errs, "cluster %s is in use now", clusterName)
-	}
-	return clusterSecret, nil
-}
-
->>>>>>> 64ab932c
 // NewClusterRenameCommand create command to help user rename cluster
 func NewClusterRenameCommand(c *common.Args) *cobra.Command {
 	cmd := &cobra.Command{
@@ -384,14 +329,10 @@
 		RunE: func(cmd *cobra.Command, args []string) error {
 			oldClusterName := args[0]
 			newClusterName := args[1]
-<<<<<<< HEAD
-			if err := multicluster.RenameCluster(context.Background(), c.Client, oldClusterName, newClusterName); err != nil {
-				return err
-=======
 			if newClusterName == multicluster.ClusterLocalName {
 				return fmt.Errorf("cannot use `%s` as cluster name, it is reserved as the local cluster", multicluster.ClusterLocalName)
 			}
-			clusterSecret, err := getMutableClusterSecret(c.Client, oldClusterName)
+			clusterSecret, err := multicluster.GetMutableClusterSecret(context.Background(), c.Client, oldClusterName)
 			if err != nil {
 				return errors.Wrapf(err, "cluster %s is not mutable now", oldClusterName)
 			}
@@ -409,7 +350,6 @@
 			}
 			if err := c.Client.Create(context.Background(), clusterSecret); err != nil {
 				return errors.Wrapf(err, "failed to rename cluster from %s to %s", oldClusterName, newClusterName)
->>>>>>> 64ab932c
 			}
 			cmd.Printf("Rename cluster %s to %s successfully.\n", oldClusterName, newClusterName)
 			return nil
@@ -426,10 +366,6 @@
 		Args:  cobra.ExactValidArgs(1),
 		RunE: func(cmd *cobra.Command, args []string) error {
 			clusterName := args[0]
-<<<<<<< HEAD
-			if err := multicluster.DetachCluster(context.Background(), c.Client, clusterName); err != nil {
-				return err
-=======
 			if clusterName == multicluster.ClusterLocalName {
 				return fmt.Errorf("cannot delete `%s` cluster, it is reserved as the local cluster", multicluster.ClusterLocalName)
 			}
@@ -449,7 +385,7 @@
 
 			switch clusterType {
 			case string(v1alpha12.CredentialTypeX509Certificate), string(v1alpha12.CredentialTypeServiceAccountToken):
-				clusterSecret, err := getMutableClusterSecret(c.Client, clusterName)
+				clusterSecret, err := multicluster.GetMutableClusterSecret(context.Background(), c.Client, clusterName)
 				if err != nil {
 					return errors.Wrapf(err, "cluster %s is not mutable now", clusterName)
 				}
@@ -487,7 +423,6 @@
 						return err
 					}
 				}
->>>>>>> 64ab932c
 			}
 			cmd.Printf("Detach cluster %s successfully.\n", clusterName)
 			return nil
