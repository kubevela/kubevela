--- conflicted
+++ resolved
@@ -168,15 +168,10 @@
 			"> vela def init my-def -i --output ./my-def.cue\n" +
 			"# Command below initiate a ComponentDefinition named my-webservice with the template parsed from ./template.yaml.\n" +
 			"> vela def init my-webservice -i --template-yaml ./template.yaml\n" +
-<<<<<<< HEAD
-			"# Command below initiate a typed ComponentDefinition named vswitch from Alibaba Cloud.\n" +
-			"> vela def init vswitch --type component --provider alibaba --desc xxx --git https://github.com/kubevela-contrib/terraform-modules.git --path alibaba/vswitch",
-=======
 			"# Initiate a Terraform ComponentDefinition named vswitch from Github for Alibaba Cloud.\n" +
 			"> vela def init vswitch --type component --provider alibaba --desc xxx --git https://github.com/kubevela-contrib/terraform-modules.git --path alibaba/vswitch\n" +
 			"# Initiate a Terraform ComponentDefinition named redis from local file for AWS.\n" +
 			"> vela def init redis --type component --provider aws --desc \"Terraform configuration for AWS Redis\" --local redis.tf",
->>>>>>> 947455ad
 		Args: cobra.ExactValidArgs(1),
 		RunE: func(cmd *cobra.Command, args []string) error {
 			var defStr string
@@ -288,10 +283,7 @@
 	cmd.Flags().BoolP(FlagInteractive, "i", false, "Specify whether use interactive process to help generate definitions.")
 	cmd.Flags().StringP(FlagProvider, "p", "", "Specify which provider the cloud resource definition belongs to. Only `alibaba`, `aws`, `azure` are supported.")
 	cmd.Flags().StringP(FlagGit, "", "", "Specify which git repository the configuration(HCL) is stored in. Valid when --provider/-p is set.")
-<<<<<<< HEAD
-=======
 	cmd.Flags().StringP(FlagLocal, "", "", "Specify the local path of the configuration(HCL) file. Valid when --provider/-p is set.")
->>>>>>> 947455ad
 	cmd.Flags().StringP(FlagPath, "", "", "Specify which path the configuration(HCL) is stored in the Git repository. Valid when --git is set.")
 	return cmd
 }
@@ -302,35 +294,24 @@
 	}
 
 	switch provider {
-<<<<<<< HEAD
-	case "aws", "azure", "alibaba":
-=======
 	case "aws", "azure", "alibaba", "tencent":
 		var terraform *commontype.Terraform
 
->>>>>>> 947455ad
 		git, err := cmd.Flags().GetString(FlagGit)
 		if err != nil {
 			return "", errors.Wrapf(err, "failed to get `%s`", FlagGit)
 		}
-<<<<<<< HEAD
-		if !strings.HasPrefix(git, "https://") || !strings.HasSuffix(git, ".git") {
-			return "", errors.Errorf("invalid git url: %s", git)
-=======
 		local, err := cmd.Flags().GetString(FlagLocal)
 		if err != nil {
 			return "", errors.Wrapf(err, "failed to get `%s`", FlagLocal)
 		}
 		if git != "" && local != "" {
 			return "", errors.New("only one of --git and --local can be set")
->>>>>>> 947455ad
 		}
 		gitPath, err := cmd.Flags().GetString(FlagPath)
 		if err != nil {
 			return "", errors.Wrapf(err, "failed to get `%s`", FlagPath)
 		}
-<<<<<<< HEAD
-=======
 		if git != "" {
 			if !strings.HasPrefix(git, "https://") || !strings.HasSuffix(git, ".git") {
 				return "", errors.Errorf("invalid git url: %s", git)
@@ -349,7 +330,6 @@
 				Configuration: string(hcl),
 			}
 		}
->>>>>>> 947455ad
 		def := v1beta1.ComponentDefinition{
 			TypeMeta: metav1.TypeMeta{
 				APIVersion: "core.oam.dev/v1beta1",
@@ -373,15 +353,7 @@
 					},
 				},
 				Schematic: &commontype.Schematic{
-<<<<<<< HEAD
-					Terraform: &commontype.Terraform{
-						Configuration: git,
-						Type:          "remote",
-						Path:          gitPath,
-					},
-=======
 					Terraform: terraform,
->>>>>>> 947455ad
 				},
 			},
 		}
