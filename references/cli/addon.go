/*
Copyright 2021 The KubeVela Authors.

Licensed under the Apache License, Version 2.0 (the "License");
you may not use this file except in compliance with the License.
You may obtain a copy of the License at

    http://www.apache.org/licenses/LICENSE-2.0

Unless required by applicable law or agreed to in writing, software
distributed under the License is distributed on an "AS IS" BASIS,
WITHOUT WARRANTIES OR CONDITIONS OF ANY KIND, either express or implied.
See the License for the specific language governing permissions and
limitations under the License.
*/

package cli

import (
	"context"
	"encoding/json"
	"fmt"
	"os"
	"path/filepath"
	"sort"
	"strings"
	"time"

	"github.com/fatih/color"
	"github.com/getkin/kin-openapi/openapi3"
	"github.com/gosuri/uitable"
	"github.com/pkg/errors"
	"github.com/spf13/cobra"
	"helm.sh/helm/v3/pkg/strvals"
	types2 "k8s.io/apimachinery/pkg/types"
	"k8s.io/client-go/discovery"
	"k8s.io/client-go/rest"
	"sigs.k8s.io/controller-runtime/pkg/client"

	common2 "github.com/oam-dev/kubevela/apis/core.oam.dev/common"
	"github.com/oam-dev/kubevela/apis/core.oam.dev/v1beta1"
	"github.com/oam-dev/kubevela/apis/types"
	pkgaddon "github.com/oam-dev/kubevela/pkg/addon"
	"github.com/oam-dev/kubevela/pkg/apiserver/domain/service"
	"github.com/oam-dev/kubevela/pkg/oam"
	addonutil "github.com/oam-dev/kubevela/pkg/utils/addon"
	"github.com/oam-dev/kubevela/pkg/utils/apply"
	"github.com/oam-dev/kubevela/pkg/utils/common"
	cmdutil "github.com/oam-dev/kubevela/pkg/utils/util"
)

const (
	// DescAnnotation records the description of addon
	DescAnnotation = "addons.oam.dev/description"

	// DependsOnWorkFlowStepName is workflow step name which is used to check dependsOn app
	DependsOnWorkFlowStepName = "depends-on-app"

	// AddonTerraformProviderNamespace is the namespace of addon terraform provider
	AddonTerraformProviderNamespace = "default"
	// AddonTerraformProviderNameArgument is the argument name of addon terraform provider
	AddonTerraformProviderNameArgument = "providerName"
)

const (
	statusEnabled  = "enabled"
	statusDisabled = "disabled"
	statusSuspend  = "suspend"
)

var forceDisable bool
var addonVersion string

var addonClusters string

var verboseStatus bool

var skipValidate bool

// NewAddonCommand create `addon` command
func NewAddonCommand(c common.Args, order string, ioStreams cmdutil.IOStreams) *cobra.Command {
	cmd := &cobra.Command{
		Use:   "addon",
		Short: "Manage addons for extension.",
		Long:  "Manage addons for extension.",
		Annotations: map[string]string{
			types.TagCommandOrder: order,
			types.TagCommandType:  types.TypeExtension,
		},
	}
	cmd.AddCommand(
		NewAddonListCommand(c),
		NewAddonEnableCommand(c, ioStreams),
		NewAddonDisableCommand(c, ioStreams),
		NewAddonStatusCommand(c, ioStreams),
		NewAddonRegistryCommand(c, ioStreams),
		NewAddonUpgradeCommand(c, ioStreams),
		NewAddonPackageCommand(c),
		NewAddonCreateCommand(),
		NewAddonPushCommand(c),
	)
	return cmd
}

// NewAddonListCommand create addon list command
func NewAddonListCommand(c common.Args) *cobra.Command {
	return &cobra.Command{
		Use:     "list",
		Aliases: []string{"ls"},
		Short:   "List addons",
		Long:    "List addons in KubeVela",
		RunE: func(cmd *cobra.Command, args []string) error {
			k8sClient, err := c.GetClient()
			if err != nil {
				return err
			}
			table, err := listAddons(context.Background(), k8sClient, "")
			if err != nil {
				return err
			}
			fmt.Println(table.String())
			return nil
		},
	}
}

// NewAddonEnableCommand create addon enable command
func NewAddonEnableCommand(c common.Args, ioStream cmdutil.IOStreams) *cobra.Command {
	ctx := context.Background()
	cmd := &cobra.Command{
		Use:   "enable",
		Short: "enable an addon",
		Long:  "enable an addon in cluster.",
		Example: `Enable addon by:
	vela addon enable <addon-name>
Enable addon with specify version:
	vela addon enable <addon-name> --version <addon-version>
Enable addon for specific clusters, (local means control plane):
	vela addon enable <addon-name> --clusters={local,cluster1,cluster2}
`,
		RunE: func(cmd *cobra.Command, args []string) error {

			if len(args) < 1 {
				return fmt.Errorf("must specify addon name")
			}
			addonArgs, err := parseAddonArgsToMap(args[1:])
			if err != nil {
				return err
			}
			addonArgs[types.ClustersArg] = transClusters(addonClusters)
			config, err := c.GetConfig()
			if err != nil {
				return err
			}
			k8sClient, err := c.GetClient()
			if err != nil {
				return err
			}
			dc, err := c.GetDiscoveryClient()
			if err != nil {
				return err
			}
			addonOrDir := args[0]
			var name = addonOrDir
			if file, err := os.Stat(addonOrDir); err == nil {
				if !file.IsDir() {
					return fmt.Errorf("%s is not addon dir", addonOrDir)
				}
				ioStream.Infof("enable addon by local dir: %s \n", addonOrDir)
				// args[0] is a local path install with local dir, use base dir name as addonName
				abs, err := filepath.Abs(addonOrDir)
				if err != nil {
					return errors.Wrapf(err, "directory %s is invalid", addonOrDir)
				}
				name = filepath.Base(abs)
				err = enableAddonByLocal(ctx, name, addonOrDir, k8sClient, dc, config, addonArgs)
				if err != nil {
					return err
				}
			} else {
				if filepath.IsAbs(addonOrDir) || strings.HasPrefix(addonOrDir, ".") || strings.HasSuffix(addonOrDir, "/") {
					return fmt.Errorf("addon directory %s not found in local", addonOrDir)
				}

				err = enableAddon(ctx, k8sClient, dc, config, name, addonVersion, addonArgs)
				if err != nil {
					return err
				}
			}
			fmt.Printf("Addon %s enabled successfully.\n", name)
			AdditionalEndpointPrinter(ctx, c, k8sClient, name, false)
			return nil
		},
	}

	cmd.Flags().StringVarP(&addonVersion, "version", "v", "", "specify the addon version to enable")
	cmd.Flags().StringVarP(&addonClusters, types.ClustersArg, "c", "", "specify the runtime-clusters to enable")
	cmd.Flags().BoolVarP(&skipValidate, "skip-version-validating", "s", false, "skip validating system version requirement")
	return cmd
}

// AdditionalEndpointPrinter will print endpoints
func AdditionalEndpointPrinter(ctx context.Context, c common.Args, k8sClient client.Client, name string, isUpgrade bool) {
	fmt.Printf("Please access %s from the following endpoints:\n", name)
	err := printAppEndpoints(ctx, addonutil.Addon2AppName(name), types.DefaultKubeVelaNS, Filter{}, c, true)
	if err != nil {
		fmt.Println("Get application endpoints error:", err)
		return
	}
	if name == "velaux" {
		if !isUpgrade {
			fmt.Printf("Initialized admin username and password: admin / %s \n", service.InitAdminPassword)
		}
		fmt.Println(`To open the dashboard directly by port-forward:`)
		fmt.Println(`    vela port-forward -n vela-system addon-velaux 9082:80`)
		fmt.Println(`Select "Cluster: local | Namespace: vela-system | Kind: Service | Name: velaux" from the prompt.`)
		fmt.Println(`Please refer to https://kubevela.io/docs/reference/addons/velaux for more VelaUX addon installation and visiting method.`)
	}
}

// NewAddonUpgradeCommand create addon upgrade command
func NewAddonUpgradeCommand(c common.Args, ioStream cmdutil.IOStreams) *cobra.Command {
	ctx := context.Background()
	cmd := &cobra.Command{
		Use:   "upgrade",
		Short: "upgrade an addon",
		Long:  "upgrade an addon in cluster.",
		Example: `
Upgrade addon by:
	vela addon upgrade <addon-name>
Upgrade addon with specify version:
	vela addon upgrade <addon-name> --version <addon-version>
Upgrade addon for specific clusters, (local means control plane):
	vela addon upgrade <addon-name> --clusters={local,cluster1,cluster2}
`,
		RunE: func(cmd *cobra.Command, args []string) error {
			if len(args) < 1 {
				return fmt.Errorf("must specify addon name")
			}
			config, err := c.GetConfig()
			if err != nil {
				return err
			}
			k8sClient, err := c.GetClient()
			if err != nil {
				return err
			}
			dc, err := c.GetDiscoveryClient()
			if err != nil {
				return err
			}
			addonArgs, err := parseAddonArgsToMap(args[1:])
			if err != nil {
				return err
			}
			addonArgs[types.ClustersArg] = transClusters(addonClusters)
			addonOrDir := args[0]
			var name string
			if file, err := os.Stat(addonOrDir); err == nil {
				if !file.IsDir() {
					return fmt.Errorf("%s is not addon dir", addonOrDir)
				}
				ioStream.Infof("enable addon by local dir: %s \n", addonOrDir)
				// args[0] is a local path install with local dir
				abs, err := filepath.Abs(addonOrDir)
				if err != nil {
					return errors.Wrapf(err, "cannot open directory %s", addonOrDir)
				}
				name = filepath.Base(abs)
				_, err = pkgaddon.FetchAddonRelatedApp(context.Background(), k8sClient, name)
				if err != nil {
					return errors.Wrapf(err, "cannot fetch addon related addon %s", name)
				}
				err = enableAddonByLocal(ctx, name, addonOrDir, k8sClient, dc, config, addonArgs)
				if err != nil {
					return err
				}
			} else {
				if filepath.IsAbs(addonOrDir) || strings.HasPrefix(addonOrDir, ".") || strings.HasSuffix(addonOrDir, "/") {
					return fmt.Errorf("addon directory %s not found in local", addonOrDir)
				}
				name = addonOrDir
				_, err = pkgaddon.FetchAddonRelatedApp(context.Background(), k8sClient, addonOrDir)
				if err != nil {
					return errors.Wrapf(err, "cannot fetch addon related addon %s", addonOrDir)
				}
				err = enableAddon(ctx, k8sClient, dc, config, addonOrDir, addonVersion, addonArgs)
				if err != nil {
					return err
				}
			}

			fmt.Printf("Addon %s enabled successfully.", name)
			AdditionalEndpointPrinter(ctx, c, k8sClient, name, true)
			return nil
		},
	}
	cmd.Flags().StringVarP(&addonVersion, "version", "v", "", "specify the addon version to upgrade")
	cmd.Flags().BoolVarP(&skipValidate, "skip-version-validating", "s", false, "skip validating system version requirement")
	return cmd
}

func parseAddonArgsToMap(args []string) (map[string]interface{}, error) {
	res := map[string]interface{}{}
	for _, arg := range args {
		if err := strvals.ParseInto(arg, res); err != nil {
			return nil, err
		}
	}
	return res, nil
}

// NewAddonDisableCommand create addon disable command
func NewAddonDisableCommand(c common.Args, ioStream cmdutil.IOStreams) *cobra.Command {
	cmd := &cobra.Command{
		Use:     "disable",
		Short:   "disable an addon",
		Long:    "disable an addon in cluster.",
		Example: "vela addon disable <addon-name>",
		RunE: func(cmd *cobra.Command, args []string) error {
			if len(args) < 1 {
				return fmt.Errorf("must specify addon name")
			}
			name := args[0]
			k8sClient, err := c.GetClient()
			if err != nil {
				return err
			}
			config, err := c.GetConfig()
			if err != nil {
				return err
			}
			err = disableAddon(k8sClient, name, config, forceDisable)
			if err != nil {
				return err
			}
			fmt.Printf("Successfully disable addon:%s\n", name)
			return nil
		},
	}
	cmd.Flags().BoolVarP(&forceDisable, "force", "f", false, "skip checking if applications are still using this addon")
	return cmd
}

// NewAddonStatusCommand create addon status command
func NewAddonStatusCommand(c common.Args, ioStream cmdutil.IOStreams) *cobra.Command {
	cmd := &cobra.Command{
		Use:     "status",
		Short:   "get an addon's status.",
		Long:    "get an addon's status from cluster.",
		Example: "vela addon status <addon-name>",
		RunE: func(cmd *cobra.Command, args []string) error {
			if len(args) < 1 {
				return fmt.Errorf("must specify addon name")
			}
			name := args[0]
			err := statusAddon(name, ioStream, cmd, c)
			if err != nil {
				return err
			}
			return nil
		},
	}
	cmd.Flags().BoolVarP(&verboseStatus, "verbose", "v", false, "show addon descriptions and parameters in addition to status")
	return cmd
}

// NewAddonCreateCommand creates an addon scaffold
func NewAddonCreateCommand() *cobra.Command {
	var helmRepoURL string
	var chartName string
	var chartVersion string
	var path string

	cmd := &cobra.Command{
		Use:   "init",
		Short: "create an addon scaffold",
		Long:  "Create an addon scaffold for quick starting. A Helm Component is generated if you provide Chart-related parameters.",
		Example: `	vela addon init mongodb --helm-repo-url=https://marketplace.azurecr.io/helm/v1/repo --chart=mongodb --version=12.1.16
will create something like this:
	mongodb/
	├── definitions
	├── metadata.yaml
	├── readme.md
	├── resources
	│   └── mongodb.cue
	├── schemas
	└── template.yaml

If you want to store the scaffold in a different directory, you can use the -p/--path flag:
	vela addon init mongodb -p ./some/repo --helm-repo-url=https://marketplace.azurecr.io/helm/v1/repo --chart=mongodb --version=12.1.16

If you don't want the Helm component, just omit the three Chart-related parameters. We will create an empty scaffold for you.
	vela addon init mongodb`,
		RunE: func(cmd *cobra.Command, args []string) error {
			if len(args) < 1 {
				return fmt.Errorf("an addon name is required")
			}

			addonName := args[0]

			// Scaffold will be created in ./addonName, unless the user specifies a path
			// validity of addon names will be checked later
			addonPath := addonName
			if len(path) > 0 {
				addonPath = path
			}

			if addonName == "" || addonPath == "" {
				return fmt.Errorf("addon name or path should not be empty")
			}

			// If the user specified all Chart-related info, use the addon template with a Chart in it.
			if helmRepoURL != "" && chartName != "" && chartVersion != "" {
				return pkgaddon.CreateAddonFromHelmChart(args[0], addonPath, helmRepoURL, chartName, chartVersion)
			}

			return pkgaddon.CreateAddonSample(addonName, addonPath)
		},
	}

	cmd.Flags().StringVar(&helmRepoURL, "helm-repo-url", "", "URL that points to a Helm repo")
	cmd.Flags().StringVar(&chartName, "chart", "", "Helm Chart name")
	cmd.Flags().StringVar(&chartVersion, "version", "", "version of the Chart")
	cmd.Flags().StringVarP(&path, "path", "p", "", "path to the addon directory (default is ./<addon-name>)")

	return cmd
}

// NewAddonPushCommand pushes an addon dir/package to a ChartMuseum
func NewAddonPushCommand(c common.Args) *cobra.Command {
	p := &pkgaddon.PushCmd{}
	cmd := &cobra.Command{
		Use:   "push",
		Short: "uploads an addon package to ChartMuseum",
		Long: `Uploads an addon package to ChartMuseum.

Two arguments are needed <addon directory/package> and <name/URL of ChartMuseum>.

The first argument <addon directory/package> can be:
	- your conventional addon directory (containing metadata.yaml). We will package it for you.
	- packaged addon (.tgz) generated by 'vela addon package' command

The second argument <name/URL of ChartMuseum> can be:
	- registry name (helm type). You can add your ChartMuseum registry using 'vela addon registry add'.
	- ChartMuseum URL, e.g. http://localhost:8080`,
		Example: `# Push the addon in directory <your-addon> to a ChartMuseum registry named <localcm>
$ vela addon push your-addon localcm

# Push packaged addon mongo-1.0.0.tgz to a ChartMuseum registry at http://localhost:8080
$ vela addon push mongo-1.0.0.tgz http://localhost:8080

# Force push, overwriting existing ones
$ vela addon push your-addon localcm -f

# If you already written your own Chart.yaml and don't want us to generate it for you:
$ vela addon push your-addon localcm --keep-chartmeta
# Note: when using .tgz packages, we will always keep the original Chart.yaml

# In addition to cli flags, you can also use environment variables
$ HELM_REPO_USERNAME=name HELM_REPO_PASSWORD=pswd vela addon push mongo-1.0.0.tgz http://localhost:8080`,
		RunE: func(cmd *cobra.Command, args []string) error {
			if len(args) != 2 {
				return fmt.Errorf("two arguments are needed: addon directory/package, name/URL of Chart repository")
			}

			c, err := c.GetClient()
			if err != nil {
				return err
			}

			p.Client = c
			p.Out = cmd.OutOrStdout()
			p.ChartName = args[0]
			p.RepoName = args[1]
			p.SetFieldsFromEnv()

			return p.Push(context.Background())
		},
	}

	f := cmd.Flags()
	f.StringVarP(&p.ChartVersion, "version", "v", "", "override chart version pre-push")
	f.StringVarP(&p.AppVersion, "app-version", "a", "", "override app version pre-push")
	f.StringVarP(&p.Username, "username", "u", "", "override HTTP basic auth username [$HELM_REPO_USERNAME]")
	f.StringVarP(&p.Password, "password", "p", "", "override HTTP basic auth password [$HELM_REPO_PASSWORD]")
	f.StringVarP(&p.AccessToken, "access-token", "", "", "send token in Authorization header [$HELM_REPO_ACCESS_TOKEN]")
	f.StringVarP(&p.AuthHeader, "auth-header", "", "", "alternative header to use for token auth [$HELM_REPO_AUTH_HEADER]")
	f.StringVarP(&p.ContextPath, "context-path", "", "", "ChartMuseum context path [$HELM_REPO_CONTEXT_PATH]")
	f.StringVarP(&p.CaFile, "ca-file", "", "", "verify certificates of HTTPS-enabled servers using this CA bundle [$HELM_REPO_CA_FILE]")
	f.StringVarP(&p.CertFile, "cert-file", "", "", "identify HTTPS client using this SSL certificate file [$HELM_REPO_CERT_FILE]")
	f.StringVarP(&p.KeyFile, "key-file", "", "", "identify HTTPS client using this SSL key file [$HELM_REPO_KEY_FILE]")
	f.BoolVarP(&p.InsecureSkipVerify, "insecure", "", false, "connect to server with an insecure way by skipping certificate verification [$HELM_REPO_INSECURE]")
	f.BoolVarP(&p.ForceUpload, "force", "f", false, "force upload even if chart version exists")
	f.BoolVarP(&p.UseHTTP, "use-http", "", false, "use HTTP")
	f.BoolVarP(&p.KeepChartMetadata, "keep-chartmeta", "", false, "do not update Chart.yaml automatically according to addon metadata (only when addon dir provided)")
	f.Int64VarP(&p.Timeout, "timeout", "t", 30, "The duration (in seconds) vela cli will wait to get response from ChartMuseum")

	return cmd
}

func enableAddon(ctx context.Context, k8sClient client.Client, dc *discovery.DiscoveryClient, config *rest.Config, name string, version string, args map[string]interface{}) error {
	var err error
	registryDS := pkgaddon.NewRegistryDataStore(k8sClient)
	registries, err := registryDS.ListRegistries(ctx)
	if err != nil {
		return err
	}

	for _, registry := range registries {
		var opts []pkgaddon.InstallOption
		if skipValidate {
			opts = append(opts, pkgaddon.SkipValidateVersion)
		}
		err = pkgaddon.EnableAddon(ctx, name, version, k8sClient, dc, apply.NewAPIApplicator(k8sClient), config, registry, args, nil, opts...)
		if errors.Is(err, pkgaddon.ErrNotExist) {
			continue
		}
		if unMatchErr := new(pkgaddon.VersionUnMatchError); errors.As(err, unMatchErr) {
			// Get available version of the addon
			availableVersion, err := unMatchErr.GetAvailableVersion()
			if err != nil {
				return err
			}
			input := NewUserInput()
			if input.AskBool(unMatchErr.Error(), &UserInputOptions{AssumeYes: false}) {
				err = pkgaddon.EnableAddon(ctx, name, availableVersion, k8sClient, dc, apply.NewAPIApplicator(k8sClient), config, registry, args, nil)
				return err
			}
			// The user does not agree to use the version provided by us
			return fmt.Errorf("you can try another version by command: \"vela addon enable %s --version <version> \" ", name)
		}
		if err != nil {
			return err
		}
		if err = waitApplicationRunning(k8sClient, name); err != nil {
			return err
		}
		return nil
	}
	return fmt.Errorf("addon: %s not found in registries", name)
}

// enableAddonByLocal enable addon in local dir and return the addon name
func enableAddonByLocal(ctx context.Context, name string, dir string, k8sClient client.Client, dc *discovery.DiscoveryClient, config *rest.Config, args map[string]interface{}) error {
	var opts []pkgaddon.InstallOption
	if skipValidate {
		opts = append(opts, pkgaddon.SkipValidateVersion)
	}
	if err := pkgaddon.EnableAddonByLocalDir(ctx, name, dir, k8sClient, dc, apply.NewAPIApplicator(k8sClient), config, args, opts...); err != nil {
		return err
	}
	if err := waitApplicationRunning(k8sClient, name); err != nil {
		return err
	}
	return nil
}

func disableAddon(client client.Client, name string, config *rest.Config, force bool) error {
	if err := pkgaddon.DisableAddon(context.Background(), client, name, config, force); err != nil {
		return err
	}
	return nil
}

func statusAddon(name string, ioStreams cmdutil.IOStreams, cmd *cobra.Command, c common.Args) error {
	k8sClient, err := c.GetClient()
	if err != nil {
		return err
	}

	statusString, status, err := generateAddonInfo(k8sClient, name)
	if err != nil {
		return err
	}

	fmt.Print(statusString)

	if status.AddonPhase != statusEnabled && status.AddonPhase != statusDisabled {
		fmt.Printf("diagnose addon info from application %s", addonutil.Addon2AppName(name))
		err := printAppStatus(context.Background(), k8sClient, ioStreams, addonutil.Addon2AppName(name), types.DefaultKubeVelaNS, cmd, c)
		if err != nil {
			return err
		}
	}
	return nil
}

// generateAddonInfo will get addon status, description, version, dependencies (and whether they are installed),
// and parameters (and their current values).
// The first return value is the formatted string for printing.
// The second return value is just for diagnostic purposes, as it is needed in statusAddon to print diagnostic info.
func generateAddonInfo(c client.Client, name string) (string, pkgaddon.Status, error) {
	var res string
	var phase string
	var installed bool
	var addonPackage *pkgaddon.WholeAddonPackage

	// Get addon install package
	if verboseStatus {
		// We need the metadata to get descriptions about parameters
		addonPackages, err := pkgaddon.FindWholeAddonPackagesFromRegistry(context.Background(), c, []string{name}, nil)
		// Not found error can be ignored, because the user can define their own addon. Others can't.
		if err != nil && !errors.Is(err, pkgaddon.ErrNotExist) && !errors.Is(err, pkgaddon.ErrRegistryNotExist) {
			return "", pkgaddon.Status{}, err
		}
		if len(addonPackages) != 0 {
			addonPackage = addonPackages[0]
		}
	}

	// Check current addon status
	status, err := pkgaddon.GetAddonStatus(context.Background(), c, name)
	if err != nil {
		return res, status, err
	}

	switch status.AddonPhase {
	case statusEnabled:
		installed = true
		c := color.New(color.FgGreen)
		phase = c.Sprintf("%s", status.AddonPhase)
	case statusSuspend:
		installed = true
		c := color.New(color.FgRed)
		phase = c.Sprintf("%s", status.AddonPhase)
	case statusDisabled:
		c := color.New(color.Faint)
		phase = c.Sprintf("%s", status.AddonPhase)
		// If the addon is
		// 1. disabled,
		// 2. does not exist in the registry,
		// 3. verbose is on (when off, it is not possible to know whether the addon is in registry or not),
		// means the addon does not exist at all.
		// So, no need to go further, we return error message saying that we can't find it.
		if addonPackage == nil && verboseStatus {
			return res, pkgaddon.Status{}, fmt.Errorf("addon %s is not found in registries nor locally installed", name)
		}
	default:
		c := color.New(color.Faint)
		phase = c.Sprintf("%s", status.AddonPhase)
	}

	// Addon name
	res += color.New(color.Bold).Sprintf("%s", name)
	res += fmt.Sprintf(": %s ", phase)
	if installed {
		res += fmt.Sprintf("(%s)", status.InstalledVersion)
	}
	res += "\n"

	// Description
	// Skip this if addon is installed from local sources.
	// Description is fetched from the Internet, which is not useful for local sources.
	if status.InstalledRegistry != pkgaddon.LocalAddonRegistryName && addonPackage != nil {
		res += fmt.Sprintln(addonPackage.Description)
	}

	// Installed Clusters
	if len(status.Clusters) != 0 {
		res += color.New(color.FgHiBlue).Sprint("==> ") + color.New(color.Bold).Sprintln("Installed Clusters")
		var ic []string
		for c := range status.Clusters {
			ic = append(ic, c)
		}
		sort.Strings(ic)
		res += fmt.Sprintln(ic)
	}

	// Registry name
	registryName := status.InstalledRegistry
	// Disabled addons will have empty InstalledRegistry, so if the addon exists in the registry, we use the registry name.
	if registryName == "" && addonPackage != nil {
		registryName = addonPackage.RegistryName
	}
	if registryName != "" {
		res += color.New(color.FgHiBlue).Sprint("==> ") + color.New(color.Bold).Sprintln("Registry Name")
		res += fmt.Sprintln(registryName)
	}

	// If the addon is installed from local sources, or does not exist at all, stop here!
	// The following information is fetched from the Internet, which is not useful for local sources.
	if registryName == pkgaddon.LocalAddonRegistryName || registryName == "" || addonPackage == nil {
		return res, status, nil
	}

	// Available Versions
	res += color.New(color.FgHiBlue).Sprint("==> ") + color.New(color.Bold).Sprintln("Available Versions")
	res += genAvailableVersionInfo(addonPackage.AvailableVersions, status.InstalledVersion, 8)
	res += "\n"

	// Dependencies
	dependenciesString, allInstalled := generateDependencyString(c, addonPackage.Dependencies)
	res += color.New(color.FgHiBlue).Sprint("==> ") + color.New(color.Bold).Sprint("Dependencies ")
	if allInstalled {
		res += color.GreenString("✔")
	} else {
		res += color.RedString("✘")
	}
	res += "\n"
	res += dependenciesString
	res += "\n"

	// Parameters
	parameterString := generateParameterString(status, addonPackage)
	if len(parameterString) != 0 {
		res += color.New(color.FgHiBlue).Sprint("==> ") + color.New(color.Bold).Sprintln("Parameters")
		res += parameterString
	}

	return res, status, nil
}

func generateParameterString(status pkgaddon.Status, addonPackage *pkgaddon.WholeAddonPackage) string {
	ret := ""

	if addonPackage.APISchema == nil {
		return ret
	}

	ret = printSchema(addonPackage.APISchema, status.Parameters, 0)

	return ret
}

// printSchema prints the parameters in an addon recursively to a string
// Deeper the parameter is nested, more the indentations.
func printSchema(ref *openapi3.Schema, currentParams map[string]interface{}, indent int) string {
	ret := ""

	if ref == nil {
		return ret
	}

	addIndent := func(n int) string {
		r := ""
		for i := 0; i < n; i++ {
			r += "\t"
		}
		return r
	}

	// Required parameters
	required := make(map[string]bool)
	for _, k := range ref.Required {
		required[k] = true
	}

	for propKey, propValue := range ref.Properties {
		desc := propValue.Value.Description
		defaultValue := propValue.Value.Default
		if defaultValue == nil {
			defaultValue = ""
		}
		required := required[propKey]

		// Extra indentation on nested objects
		addedIndent := addIndent(indent)

		var currentValue string
		thisParam, hasParam := currentParams[propKey]
		if hasParam {
			currentValue = fmt.Sprintf("%#v", thisParam)
			switch thisParam.(type) {
			case int:
			case int64:
			case int32:
			case float32:
			case float64:
			case string:
			case bool:
			default:
<<<<<<< HEAD
				js, _ := json.MarshalIndent(thisParam, "", "  ")
				currentValue = strings.ReplaceAll(string(js), "\n", "\n\t         "+addedIndent)
=======
				if js, err := json.MarshalIndent(thisParam, "", "    "); err == nil {
					currentValue = strings.ReplaceAll("\n"+string(js), "\n", "\n\t"+addedIndent)
				}
>>>>>>> 7bd5a18d
			}
		}

		// Header: addon: description
		ret += addedIndent
		ret += color.New(color.FgCyan).Sprintf("-> ")
		ret += color.New(color.Bold).Sprint(propKey) + ": "
		ret += fmt.Sprintf("%s\n", desc)

		// Show current value
		if currentValue != "" {
			ret += addedIndent
			ret += "\tcurrent: " + color.New(color.FgGreen).Sprintf("%s\n", currentValue)
		}
		// Show default value
		if defaultValue != "" {
			ret += addedIndent
			ret += "\tdefault: " + fmt.Sprintf("%#v\n", defaultValue)
		}
		// Show required or not
		if required {
			ret += addedIndent
			ret += "\trequired: "
			ret += color.GreenString("✔\n")
		}

		// Object type param, we will get inside the object.
		// To show what's inside nested objects.
		if propValue.Value.Type == "object" {
			nestedParam := make(map[string]interface{})
			if hasParam {
				nestedParam = currentParams[propKey].(map[string]interface{})
			}
			ret += printSchema(propValue.Value, nestedParam, indent+1)
		}
	}

	return ret
}

func generateDependencyString(c client.Client, dependencies []*pkgaddon.Dependency) (string, bool) {
	if len(dependencies) == 0 {
		return "[]", true
	}

	ret := "["
	allDependenciesInstalled := true

	for idx, d := range dependencies {
		name := d.Name

		// Checks if the dependency is enabled, and mark it
		status, err := pkgaddon.GetAddonStatus(context.Background(), c, name)
		if err != nil {
			continue
		}

		var enabledString string
		switch status.AddonPhase {
		case statusEnabled:
			enabledString = color.GreenString("✔")
		case statusSuspend:
			enabledString = color.RedString("✔")
		default:
			enabledString = color.RedString("✘")
			allDependenciesInstalled = false
		}
		ret += fmt.Sprintf("%s %s", name, enabledString)

		if idx != len(dependencies)-1 {
			ret += ", "
		}
	}

	ret += "]"

	return ret, allDependenciesInstalled
}

func listAddons(ctx context.Context, clt client.Client, registry string) (*uitable.Table, error) {
	var addons []*pkgaddon.UIData
	var err error
	registryDS := pkgaddon.NewRegistryDataStore(clt)
	registries, err := registryDS.ListRegistries(ctx)
	if err != nil {
		return nil, err
	}

	for _, r := range registries {
		if registry != "" && r.Name != registry {
			continue
		}
		var addonList []*pkgaddon.UIData
		var err error
		if !pkgaddon.IsVersionRegistry(r) {
			meta, err := r.ListAddonMeta()
			if err != nil {
				continue
			}
			addonList, err = r.ListUIData(meta, pkgaddon.CLIMetaOptions)
			if err != nil {
				continue
			}
		} else {
			versionedRegistry := pkgaddon.BuildVersionedRegistry(r.Name, r.Helm.URL, &common.HTTPOption{Username: r.Helm.Username, Password: r.Helm.Password})
			addonList, err = versionedRegistry.ListAddon()
			if err != nil {
				continue
			}
		}
		addons = mergeAddons(addons, addonList)
	}

	table := uitable.New()
	table.AddRow("NAME", "REGISTRY", "DESCRIPTION", "AVAILABLE-VERSIONS", "STATUS")

	// get locally installed addons first
	locallyInstalledAddons := map[string]bool{}
	appList := v1beta1.ApplicationList{}
	if err := clt.List(ctx, &appList, client.MatchingLabels{oam.LabelAddonRegistry: pkgaddon.LocalAddonRegistryName}); err != nil {
		return table, err
	}
	for _, app := range appList.Items {
		labels := app.GetLabels()
		addonName := labels[oam.LabelAddonName]
		addonVersion := labels[oam.LabelAddonVersion]
		table.AddRow(addonName, app.GetLabels()[oam.LabelAddonRegistry], "", genAvailableVersionInfo([]string{addonVersion}, addonVersion, 3), statusEnabled)
		locallyInstalledAddons[addonName] = true
	}

	for _, addon := range addons {
		// if the addon with same name has already installed locally, display the registry one as not installed
		if locallyInstalledAddons[addon.Name] {
			table.AddRow(addon.Name, addon.RegistryName, limitStringLength(addon.Description, 60), genAvailableVersionInfo(addon.AvailableVersions, "", 3), "disabled")
			continue
		}
		status, err := pkgaddon.GetAddonStatus(ctx, clt, addon.Name)
		if err != nil {
			return table, err
		}
		statusRow := status.AddonPhase
		if len(status.InstalledVersion) != 0 {
			statusRow += fmt.Sprintf(" (%s)", status.InstalledVersion)
		}
		table.AddRow(addon.Name, addon.RegistryName, limitStringLength(addon.Description, 60), genAvailableVersionInfo(addon.AvailableVersions, status.InstalledVersion, 3), statusRow)
	}

	return table, nil
}

func waitApplicationRunning(k8sClient client.Client, addonName string) error {
	trackInterval := 5 * time.Second
	timeout := 600 * time.Second
	start := time.Now()
	ctx := context.Background()
	var app v1beta1.Application
	spinner := newTrackingSpinnerWithDelay("Waiting addon running ...", 1*time.Second)
	spinner.Start()
	defer spinner.Stop()

	for {
		err := k8sClient.Get(ctx, types2.NamespacedName{Name: addonutil.Addon2AppName(addonName), Namespace: types.DefaultKubeVelaNS}, &app)
		if err != nil {
			return client.IgnoreNotFound(err)
		}
		phase := app.Status.Phase
		if phase == common2.ApplicationRunning {
			return nil
		}
		timeConsumed := int(time.Since(start).Seconds())
		applySpinnerNewSuffix(spinner, fmt.Sprintf("Waiting addon application running. It is now in phase: %s (timeout %d/%d seconds)...",
			phase, timeConsumed, int(timeout.Seconds())))
		if timeConsumed > int(timeout.Seconds()) {
			return errors.Errorf("Enabling timeout, please run \"vela status %s -n vela-system\" to check the status of the addon", addonutil.Addon2AppName(addonName))
		}
		time.Sleep(trackInterval)
	}

}

// generate the available version
// this func put the installed version as the first version and keep the origin order
// print ... if available version too much
func genAvailableVersionInfo(versions []string, installedVersion string, limit int) string {
	var v []string

	// put installed-version as the first version and keep the origin order
	if len(installedVersion) != 0 {
		for i, version := range versions {
			if version == installedVersion {
				v = append(v, version)
				versions = append(versions[:i], versions[i+1:]...)
			}
		}
	}
	v = append(v, versions...)

	res := "["
	var count int
	for _, version := range v {
		if count == limit {
			// just show  newest 3 versions
			res += "..."
			break
		}
		if version == installedVersion {
			col := color.New(color.Bold, color.FgGreen)
			res += col.Sprintf("%s", version)
		} else {
			res += version
		}
		res += ", "
		count++
	}
	res = strings.TrimSuffix(res, ", ")
	res += "]"
	return res
}

// limitStringLength limits the length of the string, and add ... if it is too long
func limitStringLength(str string, length int) string {
	if length <= 0 {
		return str
	}
	if len(str) > length {
		return str[:length] + "..."
	}
	return str
}

// TransAddonName will turn addon's name from xxx/yyy to xxx-yyy
func TransAddonName(name string) string {
	return strings.ReplaceAll(name, "/", "-")
}

func mergeAddons(a1, a2 []*pkgaddon.UIData) []*pkgaddon.UIData {
	for _, item := range a2 {
		if hasAddon(a1, item.Name) {
			continue
		}
		a1 = append(a1, item)
	}
	return a1
}

func hasAddon(addons []*pkgaddon.UIData, name string) bool {
	for _, addon := range addons {
		if addon.Name == name {
			return true
		}
	}
	return false
}

func transClusters(cstr string) []string {
	cstr = strings.TrimPrefix(strings.TrimSuffix(cstr, "}"), "{")
	var clusterL []string
	clusterList := strings.Split(cstr, ",")
	for _, v := range clusterList {
		clusterL = append(clusterL, strings.TrimSpace(v))
	}
	return clusterL
}

// NewAddonPackageCommand create addon package command
func NewAddonPackageCommand(c common.Args) *cobra.Command {
	cmd := &cobra.Command{
		Use:     "package",
		Short:   "package an addon directory",
		Long:    "package an addon directory into a helm chart archive.",
		Example: "vela addon package <addon directory>",
		RunE: func(cmd *cobra.Command, args []string) error {
			if len(args) < 1 {
				return fmt.Errorf("must specify addon directory path")
			}
			addonDict, err := filepath.Abs(args[0])
			if err != nil {
				return err
			}

			archive, err := pkgaddon.PackageAddon(addonDict)
			if err != nil {
				return errors.Wrapf(err, "fail to package %s into helm chart archive", addonDict)
			}

			fmt.Printf("Successfully package addon to: %s\n", archive)
			return nil
		},
	}
	return cmd
}<|MERGE_RESOLUTION|>--- conflicted
+++ resolved
@@ -770,14 +770,9 @@
 			case string:
 			case bool:
 			default:
-<<<<<<< HEAD
-				js, _ := json.MarshalIndent(thisParam, "", "  ")
-				currentValue = strings.ReplaceAll(string(js), "\n", "\n\t         "+addedIndent)
-=======
-				if js, err := json.MarshalIndent(thisParam, "", "    "); err == nil {
-					currentValue = strings.ReplaceAll("\n"+string(js), "\n", "\n\t"+addedIndent)
-				}
->>>>>>> 7bd5a18d
+				if js, err := json.MarshalIndent(thisParam, "", "  "); err == nil {
+					currentValue = strings.ReplaceAll(string(js), "\n", "\n\t         "+addedIndent)
+				}
 			}
 		}
 
