/*
Copyright 2021 The KubeVela Authors.

Licensed under the Apache License, Version 2.0 (the "License");
you may not use this file except in compliance with the License.
You may obtain a copy of the License at

    http://www.apache.org/licenses/LICENSE-2.0

Unless required by applicable law or agreed to in writing, software
distributed under the License is distributed on an "AS IS" BASIS,
WITHOUT WARRANTIES OR CONDITIONS OF ANY KIND, either express or implied.
See the License for the specific language governing permissions and
limitations under the License.
*/

package cli

import (
	"context"
	"fmt"
	"os"
	"path/filepath"
	"sort"
	"strings"
	"time"

	"github.com/fatih/color"
	"k8s.io/client-go/discovery"

	"helm.sh/helm/v3/pkg/strvals"

	"github.com/oam-dev/kubevela/pkg/oam"

	"k8s.io/client-go/rest"

	"github.com/gosuri/uitable"
	"github.com/pkg/errors"
	"github.com/spf13/cobra"
	types2 "k8s.io/apimachinery/pkg/types"
	"sigs.k8s.io/controller-runtime/pkg/client"

	common2 "github.com/oam-dev/kubevela/apis/core.oam.dev/common"
	"github.com/oam-dev/kubevela/apis/core.oam.dev/v1beta1"
	"github.com/oam-dev/kubevela/apis/types"
	pkgaddon "github.com/oam-dev/kubevela/pkg/addon"
	"github.com/oam-dev/kubevela/pkg/utils/apply"
	"github.com/oam-dev/kubevela/pkg/utils/common"
	cmdutil "github.com/oam-dev/kubevela/pkg/utils/util"
)

const (
	// DescAnnotation records the description of addon
	DescAnnotation = "addons.oam.dev/description"

	// DependsOnWorkFlowStepName is workflow step name which is used to check dependsOn app
	DependsOnWorkFlowStepName = "depends-on-app"

	// AddonTerraformProviderNamespace is the namespace of addon terraform provider
	AddonTerraformProviderNamespace = "default"
	// AddonTerraformProviderNameArgument is the argument name of addon terraform provider
	AddonTerraformProviderNameArgument = "providerName"
)

const (
	statusEnabled  = "enabled"
	statusDisabled = "disabled"
	statusSuspend  = "suspend"
)

var forceDisable bool
var addonVersion string

var addonClusters string

var verboseSatatus bool

// NewAddonCommand create `addon` command
func NewAddonCommand(c common.Args, order string, ioStreams cmdutil.IOStreams) *cobra.Command {
	cmd := &cobra.Command{
		Use:   "addon",
		Short: "Manage addons for extension.",
		Long:  "Manage addons for extension.",
		Annotations: map[string]string{
			types.TagCommandOrder: order,
			types.TagCommandType:  types.TypeExtension,
		},
	}
	cmd.AddCommand(
		NewAddonListCommand(c),
		NewAddonEnableCommand(c, ioStreams),
		NewAddonDisableCommand(c, ioStreams),
		NewAddonStatusCommand(c, ioStreams),
		NewAddonRegistryCommand(c, ioStreams),
		NewAddonUpgradeCommand(c, ioStreams),
		NewAddonPackageCommand(c),
	)
	return cmd
}

// NewAddonListCommand create addon list command
func NewAddonListCommand(c common.Args) *cobra.Command {
	return &cobra.Command{
		Use:     "list",
		Aliases: []string{"ls"},
		Short:   "List addons",
		Long:    "List addons in KubeVela",
		RunE: func(cmd *cobra.Command, args []string) error {
			k8sClient, err := c.GetClient()
			if err != nil {
				return err
			}
			table, err := listAddons(context.Background(), k8sClient, "")
			if err != nil {
				return err
			}
			fmt.Println(table.String())
			return nil
		},
	}
}

// NewAddonEnableCommand create addon enable command
func NewAddonEnableCommand(c common.Args, ioStream cmdutil.IOStreams) *cobra.Command {
	ctx := context.Background()
	cmd := &cobra.Command{
		Use:   "enable",
		Short: "enable an addon",
		Long:  "enable an addon in cluster.",
		Example: `\
Enable addon by:
	vela addon enable <addon-name>
Enable addon with specify version:
	vela addon enable <addon-name> --version <addon-version>
Enable addon for specific clusters, (local means control plane):
	vela addon enable <addon-name> --clusters={local,cluster1,cluster2}
`,
		RunE: func(cmd *cobra.Command, args []string) error {

			if len(args) < 1 {
				return fmt.Errorf("must specify addon name")
			}
			addonArgs, err := parseAddonArgsToMap(args[1:])
			if err != nil {
				return err
			}
			addonArgs[types.ClustersArg] = transClusters(addonClusters)
			config, err := c.GetConfig()
			if err != nil {
				return err
			}
			k8sClient, err := c.GetClient()
			if err != nil {
				return err
			}
			dc, err := c.GetDiscoveryClient()
			if err != nil {
				return err
			}
			addonOrDir := args[0]
			var name = addonOrDir
			if file, err := os.Stat(addonOrDir); err == nil {
				if !file.IsDir() {
					return fmt.Errorf("%s is not addon dir", addonOrDir)
				}
				ioStream.Infof("enable addon by local dir: %s \n", addonOrDir)
				// args[0] is a local path install with local dir, use base dir name as addonName
				name = filepath.Base(addonOrDir)
				err = enableAddonByLocal(ctx, name, addonOrDir, k8sClient, dc, config, addonArgs)
				if err != nil {
					return err
				}
			} else {
				if filepath.IsAbs(addonOrDir) || strings.HasPrefix(addonOrDir, ".") || strings.HasSuffix(addonOrDir, "/") {
					return fmt.Errorf("addon directory %s not found in local", addonOrDir)
				}

				err = enableAddon(ctx, k8sClient, dc, config, name, addonVersion, addonArgs)
				if err != nil {
					return err
				}
			}
			fmt.Printf("Addon: %s enabled Successfully.\n", name)
			AdditionalEndpointPrinter(ctx, c, k8sClient, name, false)
			return nil
		},
	}

	cmd.Flags().StringVarP(&addonVersion, "version", "v", "", "specify the addon version to enable")
	cmd.Flags().StringVarP(&addonClusters, types.ClustersArg, "c", "", "specify the runtime-clusters to enable")
	return cmd
}

// AdditionalEndpointPrinter will print endpoints
func AdditionalEndpointPrinter(ctx context.Context, c common.Args, k8sClient client.Client, name string, isUpgrade bool) {
	fmt.Printf("Please access the %s from the following endpoints:\n", name)
	err := printAppEndpoints(ctx, k8sClient, pkgaddon.Convert2AppName(name), types.DefaultKubeVelaNS, Filter{}, c)
	if err != nil {
		fmt.Println("Get application endpoints error:", err)
		return
	}
	if name == "velaux" {
		if !isUpgrade {
			fmt.Println(`To check the initialized admin user name and password by:`)
			fmt.Println(`    vela logs -n vela-system --name apiserver addon-velaux | grep "initialized admin username"`)
		}
		fmt.Println(`To open the dashboard directly by port-forward:`)
		fmt.Println(`    vela port-forward -n vela-system addon-velaux 9082:80`)
		fmt.Println(`Select "Cluster: local | Namespace: vela-system | Kind: Service | Name: velaux" from the prompt.`)
		fmt.Println(`Please refer to https://kubevela.io/docs/reference/addons/velaux for more VelaUX addon installation and visiting method.`)
	}
}

// NewAddonUpgradeCommand create addon upgrade command
func NewAddonUpgradeCommand(c common.Args, ioStream cmdutil.IOStreams) *cobra.Command {
	ctx := context.Background()
	cmd := &cobra.Command{
		Use:   "upgrade",
		Short: "upgrade an addon",
		Long:  "upgrade an addon in cluster.",
		Example: `\
Upgrade addon by:
	vela addon upgrade <addon-name>
Upgrade addon with specify version:
	vela addon upgrade <addon-name> --version <addon-version>
Upgrade addon for specific clusters, (local means control plane):
	vela addon upgrade <addon-name> --clusters={local,cluster1,cluster2}
`,
		RunE: func(cmd *cobra.Command, args []string) error {
			if len(args) < 1 {
				return fmt.Errorf("must specify addon name")
			}
			config, err := c.GetConfig()
			if err != nil {
				return err
			}
			k8sClient, err := c.GetClient()
			if err != nil {
				return err
			}
			dc, err := c.GetDiscoveryClient()
			if err != nil {
				return err
			}
			addonArgs, err := parseAddonArgsToMap(args[1:])
			if err != nil {
				return err
			}
			addonArgs[types.ClustersArg] = transClusters(addonClusters)
			addonOrDir := args[0]
			var name string
			if file, err := os.Stat(addonOrDir); err == nil {
				if !file.IsDir() {
					return fmt.Errorf("%s is not addon dir", addonOrDir)
				}
				ioStream.Infof("enable addon by local dir: %s \n", addonOrDir)
				// args[0] is a local path install with local dir
				name = filepath.Base(addonOrDir)
				_, err = pkgaddon.FetchAddonRelatedApp(context.Background(), k8sClient, name)
				if err != nil {
					return errors.Wrapf(err, "cannot fetch addon related addon %s", name)
				}
				err = enableAddonByLocal(ctx, name, addonOrDir, k8sClient, dc, config, addonArgs)
				if err != nil {
					return err
				}
			} else {
				if filepath.IsAbs(addonOrDir) || strings.HasPrefix(addonOrDir, ".") || strings.HasSuffix(addonOrDir, "/") {
					return fmt.Errorf("addon directory %s not found in local", addonOrDir)
				}
				name = addonOrDir
				_, err = pkgaddon.FetchAddonRelatedApp(context.Background(), k8sClient, addonOrDir)
				if err != nil {
					return errors.Wrapf(err, "cannot fetch addon related addon %s", addonOrDir)
				}
				err = enableAddon(ctx, k8sClient, dc, config, addonOrDir, addonVersion, addonArgs)
				if err != nil {
					return err
				}
			}

			fmt.Printf("Addon: %s\n enabled Successfully.", name)
			AdditionalEndpointPrinter(ctx, c, k8sClient, name, true)
			return nil
		},
	}
	cmd.Flags().StringVarP(&addonVersion, "version", "v", "", "specify the addon version to upgrade")
	return cmd
}

func parseAddonArgsToMap(args []string) (map[string]interface{}, error) {
	res := map[string]interface{}{}
	for _, arg := range args {
		if err := strvals.ParseInto(arg, res); err != nil {
			return nil, err
		}
	}
	return res, nil
}

// NewAddonDisableCommand create addon disable command
func NewAddonDisableCommand(c common.Args, ioStream cmdutil.IOStreams) *cobra.Command {
	cmd := &cobra.Command{
		Use:     "disable",
		Short:   "disable an addon",
		Long:    "disable an addon in cluster.",
		Example: "vela addon disable <addon-name>",
		RunE: func(cmd *cobra.Command, args []string) error {
			if len(args) < 1 {
				return fmt.Errorf("must specify addon name")
			}
			name := args[0]
			k8sClient, err := c.GetClient()
			if err != nil {
				return err
			}
			config, err := c.GetConfig()
			if err != nil {
				return err
			}
			err = disableAddon(k8sClient, name, config, forceDisable)
			if err != nil {
				return err
			}
			fmt.Printf("Successfully disable addon:%s\n", name)
			return nil
		},
	}
	cmd.Flags().BoolVarP(&forceDisable, "force", "f", false, "skip checking if applications are still using this addon")
	return cmd
}

// NewAddonStatusCommand create addon status command
func NewAddonStatusCommand(c common.Args, ioStream cmdutil.IOStreams) *cobra.Command {
	cmd := &cobra.Command{
		Use:     "status",
		Short:   "get an addon's status.",
		Long:    "get an addon's status from cluster.",
		Example: "vela addon status <addon-name>",
		RunE: func(cmd *cobra.Command, args []string) error {
			if len(args) < 1 {
				return fmt.Errorf("must specify addon name")
			}
			name := args[0]
			err := statusAddon(name, ioStream, cmd, c)
			if err != nil {
				return err
			}
			return nil
		},
	}
	cmd.Flags().BoolVarP(&verboseSatatus, "verbose", "v", false, "show addon descriptions and parameters in addition to status")
	return cmd
}

func enableAddon(ctx context.Context, k8sClient client.Client, dc *discovery.DiscoveryClient, config *rest.Config, name string, version string, args map[string]interface{}) error {
	var err error
	registryDS := pkgaddon.NewRegistryDataStore(k8sClient)
	registries, err := registryDS.ListRegistries(ctx)
	if err != nil {
		return err
	}

	for _, registry := range registries {
		err = pkgaddon.EnableAddon(ctx, name, version, k8sClient, dc, apply.NewAPIApplicator(k8sClient), config, registry, args, nil)
		if errors.Is(err, pkgaddon.ErrNotExist) {
			continue
		}
		if err != nil {
			return err
		}
		if err = waitApplicationRunning(k8sClient, name); err != nil {
			return err
		}
		return nil
	}
	return fmt.Errorf("addon: %s not found in registries", name)
}

// enableAddonByLocal enable addon in local dir and return the addon name
func enableAddonByLocal(ctx context.Context, name string, dir string, k8sClient client.Client, dc *discovery.DiscoveryClient, config *rest.Config, args map[string]interface{}) error {
	if err := pkgaddon.EnableAddonByLocalDir(ctx, name, dir, k8sClient, dc, apply.NewAPIApplicator(k8sClient), config, args); err != nil {
		return err
	}
	if err := waitApplicationRunning(k8sClient, name); err != nil {
		return err
	}
	return nil
}

func disableAddon(client client.Client, name string, config *rest.Config, force bool) error {
	if err := pkgaddon.DisableAddon(context.Background(), client, name, config, force); err != nil {
		return err
	}
	return nil
}

func statusAddon(name string, ioStreams cmdutil.IOStreams, cmd *cobra.Command, c common.Args) error {
	k8sClient, err := c.GetClient()
	if err != nil {
		return err
	}

	statusString, status, err := generateAddonInfo(k8sClient, name)
	if err != nil {
		return err
	}

	fmt.Print(statusString)

	if status.AddonPhase != statusEnabled && status.AddonPhase != statusDisabled {
		fmt.Printf("diagnose addon info from application %s", pkgaddon.Convert2AppName(name))
		err := printAppStatus(context.Background(), k8sClient, ioStreams, pkgaddon.Convert2AppName(name), types.DefaultKubeVelaNS, cmd, c)
		if err != nil {
			return err
		}
	}
	return nil
}

// generateAddonInfo will get addon status, description, version, dependencies (and whether they are installed),
// and parameters (and their current values).
// The first return value is the formatted string for printing.
// The second return value is just for diagnostic purposes, as it is needed in statusAddon to print diagnostic info.
func generateAddonInfo(c client.Client, name string) (string, pkgaddon.Status, error) {
	var res string
	var phase string
	var installed bool
	var addonPackage *pkgaddon.WholeAddonPackage

	// Get addon install package
	if verboseSatatus {
		// We need the metadata to get descriptions about parameters
		addonPackages, err := pkgaddon.FindWholeAddonPackagesFromRegistry(context.Background(), c, []string{name}, nil)
		// Not found error can be ignored, because the user can define their own addon. Others can't.
<<<<<<< HEAD
		if err != nil && !errors.Is(err, pkgaddon.ErrNotExist) {
=======
		if err != nil && !errors.Is(err, pkgaddon.ErrNotExist) && !errors.Is(err, pkgaddon.ErrRegistryNotExist) {
>>>>>>> 54dd5bcf
			return "", pkgaddon.Status{}, err
		}
		if len(addonPackages) != 0 {
			addonPackage = addonPackages[0]
		}
	}

	// Check current addon status
	status, err := pkgaddon.GetAddonStatus(context.Background(), c, name)
	if err != nil {
		return res, status, err
	}

	switch status.AddonPhase {
	case statusEnabled:
		installed = true
		c := color.New(color.FgGreen)
		phase = c.Sprintf("%s", status.AddonPhase)
	case statusSuspend:
		installed = true
		c := color.New(color.FgRed)
		phase = c.Sprintf("%s", status.AddonPhase)
	case statusDisabled:
		c := color.New(color.Faint)
		phase = c.Sprintf("%s", status.AddonPhase)
		// If the addon is 1. disabled, and 2. does not exist in the registry
		// means it does not exist at all.
		// So, no need to go further, we return error message saying that we can't find it.
		if addonPackage == nil {
			return res, pkgaddon.Status{}, fmt.Errorf("addon %s is not found in registries nor locally installed", name)
		}
	default:
		c := color.New(color.Faint)
		phase = c.Sprintf("%s", status.AddonPhase)
	}

	// Addon name
	res += color.New(color.Bold).Sprintf("%s", name)
	res += fmt.Sprintf(": %s ", phase)
	if installed {
		res += fmt.Sprintf("(%s)", status.InstalledVersion)
	}
	res += "\n"

	// Description
	// Skip this if addon is installed from local sources.
	// Description is fetched from the Internet, which is not useful for local sources.
	if status.InstalledRegistry != pkgaddon.LocalAddonRegistryName && addonPackage != nil {
		res += fmt.Sprintln(addonPackage.Description)
	}

	// Installed Clusters
	if len(status.Clusters) != 0 {
		res += color.New(color.FgHiBlue).Sprint("==> ") + color.New(color.Bold).Sprintln("Installed Clusters")
		var ic []string
		for c := range status.Clusters {
			ic = append(ic, c)
		}
		sort.Strings(ic)
		res += fmt.Sprintln(ic)
	}

	// Registry name
	registryName := status.InstalledRegistry
	// Disabled addons will have empty InstalledRegistry, so if the addon exists in the registry, we use the registry name.
	if registryName == "" && addonPackage != nil {
		registryName = addonPackage.RegistryName
	}
	if registryName != "" {
		res += color.New(color.FgHiBlue).Sprint("==> ") + color.New(color.Bold).Sprintln("Registry Name")
		res += fmt.Sprintln(registryName)
	}

	// If the addon is installed from local sources, or does not exist at all, stop here!
	// The following information is fetched from the Internet, which is not useful for local sources.
	if registryName == pkgaddon.LocalAddonRegistryName || registryName == "" || addonPackage == nil {
		return res, status, nil
	}

	// Available Versions
	res += color.New(color.FgHiBlue).Sprint("==> ") + color.New(color.Bold).Sprintln("Available Versions")
	res += genAvailableVersionInfo(addonPackage.AvailableVersions, status.InstalledVersion, 8)
	res += "\n"

	// Dependencies
	dependenciesString, allInstalled := generateDependencyString(c, addonPackage.Dependencies)
	res += color.New(color.FgHiBlue).Sprint("==> ") + color.New(color.Bold).Sprint("Dependencies ")
	if allInstalled {
		res += color.GreenString("✔")
	} else {
		res += color.RedString("✘")
	}
	res += "\n"
	res += dependenciesString
	res += "\n"

	// Parameters
	parameterString := generateParameterString(status, addonPackage)
	if len(parameterString) != 0 {
		res += color.New(color.FgHiBlue).Sprint("==> ") + color.New(color.Bold).Sprintln("Parameters")
		res += parameterString
	}

	return res, status, nil
}

func generateParameterString(status pkgaddon.Status, addonPackage *pkgaddon.WholeAddonPackage) string {
	ret := ""

	if addonPackage.APISchema == nil {
		return ret
	}

	// Required parameters
	required := make(map[string]bool)
	for _, k := range addonPackage.APISchema.Required {
		required[k] = true
	}

	for propKey, propValue := range addonPackage.APISchema.Properties {
		desc := propValue.Value.Description
		defaultValue := propValue.Value.Default
		if defaultValue == nil {
			defaultValue = ""
		}
		required := required[propKey]
		currentValue := status.Parameters[propKey]
		if currentValue == nil {
			currentValue = ""
		}

		// Header: addon: description
		ret += color.New(color.FgCyan).Sprintf("-> ")
		ret += color.New(color.Bold).Sprint(propKey) + ": "
		ret += fmt.Sprintf("%s\n", desc)
		// Current value
		if currentValue != "" {
			ret += "\tcurrent: " + color.New(color.FgGreen).Sprintf("%#v\n", currentValue)
		}
		// Default value
		if defaultValue != "" {
			ret += "\tdefault: " + fmt.Sprintf("%#v\n", defaultValue)
		}
		// Required or not
		if required {
			ret += "\trequired: "
			ret += color.GreenString("✔\n")
		}
	}

	return ret
}

func generateDependencyString(c client.Client, dependencies []*pkgaddon.Dependency) (string, bool) {
	if len(dependencies) == 0 {
		return "[]", true
	}

	ret := "["
	allDependenciesInstalled := true

	for idx, d := range dependencies {
		name := d.Name

		// Checks if the dependency is enabled, and mark it
		status, err := pkgaddon.GetAddonStatus(context.Background(), c, name)
		if err != nil {
			continue
		}

		var enabledString string
		switch status.AddonPhase {
		case statusEnabled:
			enabledString = color.GreenString("✔")
		case statusSuspend:
			enabledString = color.RedString("✔")
		default:
			enabledString = color.RedString("✘")
			allDependenciesInstalled = false
		}
		ret += fmt.Sprintf("%s %s", name, enabledString)

		if idx != len(dependencies)-1 {
			ret += ", "
		}
	}

	ret += "]"

	return ret, allDependenciesInstalled
}

func listAddons(ctx context.Context, clt client.Client, registry string) (*uitable.Table, error) {
	var addons []*pkgaddon.UIData
	var err error
	registryDS := pkgaddon.NewRegistryDataStore(clt)
	registries, err := registryDS.ListRegistries(ctx)
	if err != nil {
		return nil, err
	}

	for _, r := range registries {
		if registry != "" && r.Name != registry {
			continue
		}
		var addonList []*pkgaddon.UIData
		var err error
		if !pkgaddon.IsVersionRegistry(r) {
			meta, err := r.ListAddonMeta()
			if err != nil {
				continue
			}
			addonList, err = r.ListUIData(meta, pkgaddon.CLIMetaOptions)
			if err != nil {
				continue
			}
		} else {
			versionedRegistry := pkgaddon.BuildVersionedRegistry(r.Name, r.Helm.URL, &common.HTTPOption{Username: r.Helm.Username, Password: r.Helm.Password})
			addonList, err = versionedRegistry.ListAddon()
			if err != nil {
				continue
			}
		}
		addons = mergeAddons(addons, addonList)
	}

	table := uitable.New()
	table.AddRow("NAME", "REGISTRY", "DESCRIPTION", "AVAILABLE-VERSIONS", "STATUS")

	// get locally installed addons first
	locallyInstalledAddons := map[string]bool{}
	appList := v1beta1.ApplicationList{}
	if err := clt.List(ctx, &appList, client.MatchingLabels{oam.LabelAddonRegistry: pkgaddon.LocalAddonRegistryName}); err != nil {
		return table, err
	}
	for _, app := range appList.Items {
		labels := app.GetLabels()
		addonName := labels[oam.LabelAddonName]
		addonVersion := labels[oam.LabelAddonVersion]
		table.AddRow(addonName, app.GetLabels()[oam.LabelAddonRegistry], "", genAvailableVersionInfo([]string{addonVersion}, addonVersion, 3), statusEnabled)
		locallyInstalledAddons[addonName] = true
	}

	for _, addon := range addons {
		// if the addon with same name has already installed locally, display the registry one as not installed
		if locallyInstalledAddons[addon.Name] {
			table.AddRow(addon.Name, addon.RegistryName, limitStringLength(addon.Description, 60), genAvailableVersionInfo(addon.AvailableVersions, "", 3), "disabled")
			continue
		}
		status, err := pkgaddon.GetAddonStatus(ctx, clt, addon.Name)
		if err != nil {
			return table, err
		}
		statusRow := status.AddonPhase
		if len(status.InstalledVersion) != 0 {
			statusRow += fmt.Sprintf(" (%s)", status.InstalledVersion)
		}
		table.AddRow(addon.Name, addon.RegistryName, limitStringLength(addon.Description, 60), genAvailableVersionInfo(addon.AvailableVersions, status.InstalledVersion, 3), statusRow)
	}

	return table, nil
}

func waitApplicationRunning(k8sClient client.Client, addonName string) error {
	trackInterval := 5 * time.Second
	timeout := 600 * time.Second
	start := time.Now()
	ctx := context.Background()
	var app v1beta1.Application
	spinner := newTrackingSpinnerWithDelay("Waiting addon running ...", 1*time.Second)
	spinner.Start()
	defer spinner.Stop()

	for {
		err := k8sClient.Get(ctx, types2.NamespacedName{Name: pkgaddon.Convert2AppName(addonName), Namespace: types.DefaultKubeVelaNS}, &app)
		if err != nil {
			return client.IgnoreNotFound(err)
		}
		phase := app.Status.Phase
		if phase == common2.ApplicationRunning {
			return nil
		}
		timeConsumed := int(time.Since(start).Seconds())
		applySpinnerNewSuffix(spinner, fmt.Sprintf("Waiting addon application running. It is now in phase: %s (timeout %d/%d seconds)...",
			phase, timeConsumed, int(timeout.Seconds())))
		if timeConsumed > int(timeout.Seconds()) {
			return errors.Errorf("Enabling timeout, please run \"vela status %s -n vela-system\" to check the status of the addon", pkgaddon.Convert2AppName(addonName))
		}
		time.Sleep(trackInterval)
	}

}

// generate the available version
// this func put the installed version as the first version and keep the origin order
// print ... if available version too much
func genAvailableVersionInfo(versions []string, installedVersion string, limit int) string {
	var v []string

	// put installed-version as the first version and keep the origin order
	if len(installedVersion) != 0 {
		for i, version := range versions {
			if version == installedVersion {
				v = append(v, version)
				versions = append(versions[:i], versions[i+1:]...)
			}
		}
	}
	v = append(v, versions...)

	res := "["
	var count int
	for _, version := range v {
		if count == limit {
			// just show  newest 3 versions
			res += "..."
			break
		}
		if version == installedVersion {
			col := color.New(color.Bold, color.FgGreen)
			res += col.Sprintf("%s", version)
		} else {
			res += version
		}
		res += ", "
		count++
	}
	res = strings.TrimSuffix(res, ", ")
	res += "]"
	return res
}

// limitStringLength limits the length of the string, and add ... if it is too long
func limitStringLength(str string, length int) string {
	if length <= 0 {
		return str
	}
	if len(str) > length {
		return str[:length] + "..."
	}
	return str
}

// TransAddonName will turn addon's name from xxx/yyy to xxx-yyy
func TransAddonName(name string) string {
	return strings.ReplaceAll(name, "/", "-")
}

func mergeAddons(a1, a2 []*pkgaddon.UIData) []*pkgaddon.UIData {
	for _, item := range a2 {
		if hasAddon(a1, item.Name) {
			continue
		}
		a1 = append(a1, item)
	}
	return a1
}

func hasAddon(addons []*pkgaddon.UIData, name string) bool {
	for _, addon := range addons {
		if addon.Name == name {
			return true
		}
	}
	return false
}

func transClusters(cstr string) []string {
	cstr = strings.TrimPrefix(strings.TrimSuffix(cstr, "}"), "{")
	var clusterL []string
	clusterList := strings.Split(cstr, ",")
	for _, v := range clusterList {
		clusterL = append(clusterL, strings.TrimSpace(v))
	}
	return clusterL
}

// NewAddonPackageCommand create addon package command
func NewAddonPackageCommand(c common.Args) *cobra.Command {
	cmd := &cobra.Command{
		Use:     "package",
		Short:   "package an addon directory",
		Long:    "package an addon directory into a helm chart archive.",
		Example: "vela addon package <addon directory>",
		RunE: func(cmd *cobra.Command, args []string) error {
			if len(args) < 1 {
				return fmt.Errorf("must specify addon directory path")
			}
			addonDict, err := filepath.Abs(args[0])
			if err != nil {
				return err
			}

			archive, err := pkgaddon.PackageAddon(addonDict)
			if err != nil {
				return errors.Wrapf(err, "fail to package %s into helm chart archive", addonDict)
			}

			fmt.Printf("Successfully package addon to: %s\n", archive)
			return nil
		},
	}
	return cmd
}

// TODO(wangyike) addon can support multi-tenancy, an addon can be enabled multi times and will create many times
// func checkWhetherTerraformProviderExist(ctx context.Context, k8sClient client.Client, addonName string, args map[string]string) (string, bool, error) {
//	_, providerName := getTerraformProviderArgumentValue(addonName, args)
//
//	providerNames, err := getTerraformProviderNames(ctx, k8sClient)
//	if err != nil {
//		return "", false, err
//	}
//	for _, name := range providerNames {
//		if providerName == name {
//			return providerName, true, nil
//		}
//	}
//	return providerName, false, nil
// }

//  func getTerraformProviderNames(ctx context.Context, k8sClient client.Client) ([]string, error) {
//	var names []string
//	providerList := &terraformv1beta1.ProviderList{}
//	err := k8sClient.List(ctx, providerList, client.InNamespace(AddonTerraformProviderNamespace))
//	if err != nil {
//		if apimeta.IsNoMatchError(err) || kerrors.IsNotFound(err) {
//			return nil, nil
//		}
//		return nil, err
//	}
//	for _, provider := range providerList.Items {
//		names = append(names, provider.Name)
//	}
//	return names, nil
// }
//
// Get the value of argument AddonTerraformProviderNameArgument
// func getTerraformProviderArgumentValue(addonName string, args map[string]string) (map[string]string, string) {
//	providerName, ok := args[AddonTerraformProviderNameArgument]
//	if !ok {
//		switch addonName {
//		case "terraform-alibaba":
//			providerName = "default"
//		case "terraform-aws":
//			providerName = "aws"
//		case "terraform-azure":
//			providerName = "azure"
//		}
//		args[AddonTerraformProviderNameArgument] = providerName
//	}
//	return args, providerName
// }<|MERGE_RESOLUTION|>--- conflicted
+++ resolved
@@ -433,11 +433,7 @@
 		// We need the metadata to get descriptions about parameters
 		addonPackages, err := pkgaddon.FindWholeAddonPackagesFromRegistry(context.Background(), c, []string{name}, nil)
 		// Not found error can be ignored, because the user can define their own addon. Others can't.
-<<<<<<< HEAD
-		if err != nil && !errors.Is(err, pkgaddon.ErrNotExist) {
-=======
 		if err != nil && !errors.Is(err, pkgaddon.ErrNotExist) && !errors.Is(err, pkgaddon.ErrRegistryNotExist) {
->>>>>>> 54dd5bcf
 			return "", pkgaddon.Status{}, err
 		}
 		if len(addonPackages) != 0 {
