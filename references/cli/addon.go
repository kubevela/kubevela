--- conflicted
+++ resolved
@@ -754,7 +754,6 @@
 		}
 		required := required[propKey]
 
-<<<<<<< HEAD
 		// Extra indentation on nested objects
 		addedIndent := addIndent(indent)
 
@@ -762,14 +761,6 @@
 		thisParam, hasParam := currentParams[propKey]
 		if hasParam {
 			currentValue = fmt.Sprintf("%v", thisParam)
-=======
-		var currentValue string
-		thisParam, hasParam := currentParams[propKey]
-		if hasParam {
-			// Only show default parameter when it is a string, int, float, or bool
-			// We don't care about object's default values (they have no defaults anyway).
-			currentValue = fmt.Sprint(thisParam)
->>>>>>> 9042bb29
 			switch thisParam.(type) {
 			case int:
 			case int64:
@@ -779,20 +770,12 @@
 			case string:
 			case bool:
 			default:
-<<<<<<< HEAD
 				js, _ := json.MarshalIndent(thisParam, "", "    ")
 				currentValue = strings.ReplaceAll("\n"+string(js), "\n", "\n\t"+addedIndent)
-=======
-				currentValue = ""
->>>>>>> 9042bb29
-			}
-		}
-
-		// Extra indentation on nested objects
-		addedIndent := addIndent(indent)
+			}
+		}
 
 		// Header: addon: description
-		ret += addedIndent
 		ret += color.New(color.FgCyan).Sprintf("-> ")
 		ret += color.New(color.Bold).Sprint(propKey) + ": "
 		ret += fmt.Sprintf("%s\n", desc)
@@ -800,11 +783,7 @@
 		// Show current value
 		if currentValue != "" {
 			ret += addIndent(indent)
-<<<<<<< HEAD
 			ret += "\tcurrent: " + color.New(color.FgGreen).Sprintf("%s\n", currentValue)
-=======
-			ret += "\tcurrent: " + color.New(color.FgGreen).Sprintf("%#v\n", currentValue)
->>>>>>> 9042bb29
 		}
 		// Show default value
 		if defaultValue != "" {
