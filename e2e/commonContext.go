--- conflicted
+++ resolved
@@ -198,14 +198,9 @@
 			})
 		})
 	}
-
-<<<<<<< HEAD
-	// APIServer
+  
+	// APIEnvInitContext used for test api env
 	APIEnvInitContext = func(context string, envMeta apis.Environment) bool {
-=======
-	// APIEnvInitContext used for test api env
-	APIEnvInitContext = func(context string, envMeta types.EnvMeta) bool {
->>>>>>> 82333a96
 		return ginkgo.Context("Post /envs/", func() {
 			ginkgo.It("should create an env", func() {
 				data, err := json.Marshal(&envMeta)
