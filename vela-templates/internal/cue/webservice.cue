output: {
	apiVersion: "apps/v1"
	kind:       "Deployment"
	spec: {
		selector: matchLabels: {
			"app.oam.dev/component": context.name
			if parameter.addRevisionLabel {
				"app.oam.dev/appRevision": context.appRevision
			}
		}

		template: {
			metadata: labels: {
				"app.oam.dev/component": context.name
				if parameter.addRevisionLabel {
					"app.oam.dev/appRevision": context.appRevision
				}
			}

			spec: {
				containers: [{
					name:  context.name
					image: parameter.image
					ports: [{
						containerPort: parameter.port
					}]

					if parameter["cmd"] != _|_ {
						command: parameter.cmd
					}

					if parameter["env"] != _|_ {
						env: parameter.env
					}

					if context["config"] != _|_ {
						env: context.config
					}

					if parameter["cpu"] != _|_ {
						resources: {
							limits:
								cpu: parameter.cpu
							requests:
								cpu: parameter.cpu
						}
					}

					if parameter["memory"] != _|_ {
						resources: {
							limits:
								memory: parameter.memory
							requests:
								memory: parameter.memory
						}
					}

					if parameter["volumes"] != _|_ {
						volumeMounts: [ for v in parameter.volumes {
							{
								mountPath: v.mountPath
								name:      v.name
							}}]
					}

					if parameter["livenessProbe"] != _|_ {
						livenessProbe: parameter.livenessProbe
					}

					if parameter["readinessProbe"] != _|_ {
						readinessProbe: parameter.readinessProbe
					}

				}]

			if parameter["volumes"] != _|_ {
				volumes: [ for v in parameter.volumes {
					{
						name: v.name
						if v.type == "pvc" {
							persistentVolumeClaim: {
								claimName: v.claimName
							}
						}
						if v.type == "configMap" {
							configMap: {
								defaultMode: v.defaultMode
								name:        v.cmName
								if v.items != _|_ {
									items: v.items
								}
							}
						}
						if v.type == "secret" {
							secret: {
								defaultMode: v.defaultMode
								secretName:  v.secretName
								if v.items != _|_ {
									items: v.items
								}
							}
						}
						if v.type == "emptyDir" {
							emptyDir: {
								medium: v.medium
							}
						}
					}}]
			}
		}
	}
}
}
parameter: {
	// +usage=Which image would you like to use for your service
	// +short=i
	image: string

	// +usage=Which port do you want customer traffic sent to
	// +short=p
	port: *80 | int

	// If addRevisionLabel is true, the appRevision label will be added to the underlying pods
	addRevisionLabel: *false | bool

	// +usage=Commands to run in the container
	cmd?: [...string]

	// +usage=Define arguments by using environment variables
	env?: [...{
		// +usage=Environment variable name
		name: string
		// +usage=The value of the environment variable
		value?: string
		// +usage=Specifies a source the value of this var should come from
		valueFrom?: {
			// +usage=Selects a key of a secret in the pod's namespace
			secretKeyRef: {
				// +usage=The name of the secret in the pod's namespace to select from
				name: string
				// +usage=The key of the secret to select from. Must be a valid secret key
				key: string
			}
		}
	}]

	// +usage=Number of CPU units for the service, like `0.5` (0.5 CPU core), `1` (1 CPU core)
	cpu?: string

<<<<<<< HEAD
	// +ignore If addRevisionLabel is true, the appRevision label will be added to the underlying pods
	addRevisionLabel: *false | bool
=======
	// +usage=Specifies the attributes of the memory resource required for the container.
	memory?: string
>>>>>>> d42e0e31

	// +usage=Declare volumes and volumeMounts
	volumes?: [...{
		name:      string
		mountPath: string
		// +usage=Specify volume type, options: "pvc","configMap","secret","emptyDir"
		type: "pvc" | "configMap" | "secret" | "emptyDir"
		if type == "pvc" {
			claimName: string
		}
		if type == "configMap" {
			defaultMode: *420 | int
			cmName:      string
			items?: [...{
				key:  string
				path: string
				mode: *511 | int
			}]
		}
		if type == "secret" {
			defaultMode: *420 | int
			secretName:  string
			items?: [...{
				key:  string
				path: string
				mode: *511 | int
			}]
		}
		if type == "emptyDir" {
			medium: *"" | "Memory"
		}
	}]

	// +usage=Instructions for assessing whether the container is alive.
	livenessProbe?: #HealthProbe

	// +usage=Instructions for assessing whether the container is in a suitable state to serve traffic.
	readinessProbe?: #HealthProbe
}

#HealthProbe: {

	// +usage=Instructions for assessing container health by executing a command. Either this attribute or the httpGet attribute or the tcpSocket attribute MUST be specified. This attribute is mutually exclusive with both the httpGet attribute and the tcpSocket attribute.
	exec?: {
		// +usage=A command to be executed inside the container to assess its health. Each space delimited token of the command is a separate array element. Commands exiting 0 are considered to be successful probes, whilst all other exit codes are considered failures.
		command: [...string]
	}

	// +usage=Instructions for assessing container health by executing an HTTP GET request. Either this attribute or the exec attribute or the tcpSocket attribute MUST be specified. This attribute is mutually exclusive with both the exec attribute and the tcpSocket attribute.
	httpGet?: {
		// +usage=The endpoint, relative to the port, to which the HTTP GET request should be directed.
		path: string
		// +usage=The TCP socket within the container to which the HTTP GET request should be directed.
		port: int
		httpHeaders?: [...{
			name:  string
			value: string
		}]
	}

	// +usage=Instructions for assessing container health by probing a TCP socket. Either this attribute or the exec attribute or the httpGet attribute MUST be specified. This attribute is mutually exclusive with both the exec attribute and the httpGet attribute.
	tcpSocket?: {
		// +usage=The TCP socket within the container that should be probed to assess container health.
		port: int
	}

	// +usage=Number of seconds after the container is started before the first probe is initiated.
	initialDelaySeconds: *0 | int

	// +usage=How often, in seconds, to execute the probe.
	periodSeconds: *10 | int

	// +usage=Number of seconds after which the probe times out.
	timeoutSeconds: *1 | int

	// +usage=Minimum consecutive successes for the probe to be considered successful after having failed.
	successThreshold: *1 | int

	// +usage=Number of consecutive failures required to determine the container is not alive (liveness probe) or not ready (readiness probe).
	failureThreshold: *3 | int
}<|MERGE_RESOLUTION|>--- conflicted
+++ resolved
@@ -120,7 +120,7 @@
 	// +short=p
 	port: *80 | int
 
-	// If addRevisionLabel is true, the appRevision label will be added to the underlying pods
+	// +ignore If addRevisionLabel is true, the appRevision label will be added to the underlying pods
 	addRevisionLabel: *false | bool
 
 	// +usage=Commands to run in the container
@@ -147,13 +147,8 @@
 	// +usage=Number of CPU units for the service, like `0.5` (0.5 CPU core), `1` (1 CPU core)
 	cpu?: string
 
-<<<<<<< HEAD
-	// +ignore If addRevisionLabel is true, the appRevision label will be added to the underlying pods
-	addRevisionLabel: *false | bool
-=======
 	// +usage=Specifies the attributes of the memory resource required for the container.
 	memory?: string
->>>>>>> d42e0e31
 
 	// +usage=Declare volumes and volumeMounts
 	volumes?: [...{
