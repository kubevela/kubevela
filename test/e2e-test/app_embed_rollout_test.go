--- conflicted
+++ resolved
@@ -252,11 +252,8 @@
 		updateAppWithCpuAndPlan(app, "3", plan)
 		verifyRolloutSucceeded(utils.ConstructRevisionName(appName, 3), "3")
 	})
-<<<<<<< HEAD
-
-=======
+
 	// TODO(@wangyikewxgm): pending this test as it's flaky, will fix it soon
->>>>>>> 2ba7480a
 	PIt("Test application only upgrade batchPartition", func() {
 		plan := &v1alpha1.RolloutPlan{
 			RolloutStrategy: v1alpha1.IncreaseFirstRolloutStrategyType,
@@ -514,10 +511,7 @@
 		Expect(checkApp.Status.LatestRevision.Name).Should(BeEquivalentTo(utils.ConstructRevisionName(appName, 3)))
 	})
 
-<<<<<<< HEAD
-=======
 	// TODO(@wangyikewxgm): pending this test as it's flaky, will fix it soon
->>>>>>> 2ba7480a
 	PIt("Test rollout with another component only rollout first component", func() {
 		plan := &v1alpha1.RolloutPlan{
 			RolloutStrategy: v1alpha1.IncreaseFirstRolloutStrategyType,
