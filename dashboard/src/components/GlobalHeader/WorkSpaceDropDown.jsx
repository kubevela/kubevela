import { Menu, Dropdown, message } from 'antd';
import { DownOutlined } from '@ant-design/icons';
import React from 'react';
import { connect } from 'dva';
import './WorkSpaceDropDown.css';

@connect((env) => ({ envs: env.envs }))
export default class WorkSpaceDropDown extends React.Component {
  constructor(props) {
    super(props);
    this.state = {
      workSpaceName: '',
<<<<<<< HEAD
      // envs: [],
=======
      envs: [],
>>>>>>> c031288c
      namespace: '',
    };
  }

  async componentDidMount() {
    const envs = await this.props.dispatch({
      type: 'envs/getEnvs',
    });
    if (envs) {
      const { name, namespace } = envs.find((env) => {
        return env.current === '*';
      });
      this.setState({
<<<<<<< HEAD
        // envs,
        workSpaceName: name,
        namespace,
=======
        envs: envs,
        workSpaceName: name,
        namespace: namespace,
>>>>>>> c031288c
      });
      this.props.dispatch({
        type: 'globalData/currentEnv',
        payload: {
          currentEnv: name,
        },
      });
    }
  }

  handleMenuClick = async (e) => {
    // 发送切换envs的接口
    const switchResult = await this.props.dispatch({
      type: 'envs/switchEnv',
      payload: {
        currentEnv: e.key,
      },
    });
    if (switchResult) {
      message.success(switchResult);
    }
    this.setState(
      {
        workSpaceName: e.key,
        namespace: e.item.props.title,
      },
      () => {
        // 值切换存储
        this.props.dispatch({
          type: 'globalData/currentEnv',
          payload: {
            currentEnv: e.key,
          },
        });
      },
    );
    await this.props.dispatch({
      type: 'envs/getEnvs', // applist对应models层的命名空间namespace
    });
  };

  render() {
    const { envs } = this.props;
    const menu = (
      <Menu onClick={this.handleMenuClick}>
        {envs.envs &&
          envs.envs.map((item) => {
            return (
              <Menu.Item key={item.name} title={item.namespace}>
                <div className="box">
                  <div className="box1">{item.name}</div>
                  <div className="box2">{item.namespace}</div>
                </div>
              </Menu.Item>
            );
          })}
      </Menu>
    );
    return (
      <Dropdown overlay={menu}>
        <div className="drop-box">
          <div className="btn-box">
            <div className="btn-top">{this.state.workSpaceName}</div>
            <div className="btn-bottom">{this.state.namespace}</div>
          </div>
          <DownOutlined style={{ fontSize: '15px', color: '#ffffff' }} />
        </div>
      </Dropdown>
    );
  }
}<|MERGE_RESOLUTION|>--- conflicted
+++ resolved
@@ -10,11 +10,6 @@
     super(props);
     this.state = {
       workSpaceName: '',
-<<<<<<< HEAD
-      // envs: [],
-=======
-      envs: [],
->>>>>>> c031288c
       namespace: '',
     };
   }
@@ -28,15 +23,8 @@
         return env.current === '*';
       });
       this.setState({
-<<<<<<< HEAD
-        // envs,
         workSpaceName: name,
         namespace,
-=======
-        envs: envs,
-        workSpaceName: name,
-        namespace: namespace,
->>>>>>> c031288c
       });
       this.props.dispatch({
         type: 'globalData/currentEnv',
