/**
 * 在生产环境 代理是无法生效的，所以这里没有生产环境的配置
 * The agent cannot take effect in the production environment
 * so there is no configuration of the production environment
 * For details, please see
 * https://pro.ant.design/docs/deploy
 */
export default {
  dev: {
    '/api': {
<<<<<<< HEAD
      target: 'http://127.0.0.1:8080/',
=======
      target: 'http://123.56.222.218:8081/',
>>>>>>> ea78bedd
      changeOrigin: true,
      // pathRewrite: {
      //   "^/api": "",
      // },
    },
  },
  test: {
    '/api/': {
      target: 'https://preview.pro.ant.design',
      changeOrigin: true,
      pathRewrite: {
        '^': '',
      },
    },
  },
  pre: {
    '/api/': {
      target: 'your pre url',
      changeOrigin: true,
      pathRewrite: {
        '^': '',
      },
    },
  },
};<|MERGE_RESOLUTION|>--- conflicted
+++ resolved
@@ -8,11 +8,7 @@
 export default {
   dev: {
     '/api': {
-<<<<<<< HEAD
-      target: 'http://127.0.0.1:8080/',
-=======
       target: 'http://123.56.222.218:8081/',
->>>>>>> ea78bedd
       changeOrigin: true,
       // pathRewrite: {
       //   "^/api": "",
