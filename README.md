--- conflicted
+++ resolved
@@ -129,7 +129,6 @@
       name: poc
 ```
 
-<<<<<<< HEAD
 - delete an appliction
 ```shell script
 $ rudr delete -h
@@ -149,7 +148,8 @@
 $ rudr delete poc
 Deleting AppConfig "poc"
 DELETE SUCCEED
-=======
+```
+
 - list all applications
 ```shell script
 $ rudr apps
@@ -160,5 +160,5 @@
 $ rudr apps -a app
 NAME   	WORKLOAD             	TRAITS	STATUS	CREATE-TIME                  
 app 	ContainerizedWorkload	      	True  	2020-07-22 11:23:21 +0800 CST
->>>>>>> 3fa46a23
+```
 ```