--- conflicted
+++ resolved
@@ -283,11 +283,7 @@
 			return result.Chart.AppVersion(), nil
 		}
 	}
-<<<<<<< HEAD
 	return "", errors.New("oam-kubernetes-runtime not found in your kubernetes cluster, try `helm install -n vela-system kubevela kubevela/vela-core` to install")
-=======
-	return "", errors.New("kubevela not found in your kubernetes cluster, try `vela install` to install")
->>>>>>> 2efeec8a
 }
 
 // PrintTrackVelaRuntimeStatus prints status of installing vela-core runtime
