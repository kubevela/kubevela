/*
Copyright 2021 The KubeVela Authors.

Licensed under the Apache License, Version 2.0 (the "License");
you may not use this file except in compliance with the License.
You may obtain a copy of the License at

	http://www.apache.org/licenses/LICENSE-2.0

Unless required by applicable law or agreed to in writing, software
distributed under the License is distributed on an "AS IS" BASIS,
WITHOUT WARRANTIES OR CONDITIONS OF ANY KIND, either express or implied.
See the License for the specific language governing permissions and
limitations under the License.
*/

package usecase

import (
	"context"
	"errors"
	"fmt"

	apierrors "k8s.io/apimachinery/pkg/api/errors"
	"k8s.io/apimachinery/pkg/types"
	"sigs.k8s.io/controller-runtime/pkg/client"

	"github.com/oam-dev/kubevela/apis/core.oam.dev/v1beta1"
	"github.com/oam-dev/kubevela/pkg/apiserver/clients"
	"github.com/oam-dev/kubevela/pkg/apiserver/datastore"
	"github.com/oam-dev/kubevela/pkg/apiserver/log"
	"github.com/oam-dev/kubevela/pkg/apiserver/model"
	apisv1 "github.com/oam-dev/kubevela/pkg/apiserver/rest/apis/v1"
	"github.com/oam-dev/kubevela/pkg/apiserver/rest/utils"
	"github.com/oam-dev/kubevela/pkg/apiserver/rest/utils/bcode"
	"github.com/oam-dev/kubevela/pkg/oam/util"
)

// EnvBindingUsecase envbinding usecase
type EnvBindingUsecase interface {
	GetEnvBindings(ctx context.Context, app *model.Application) ([]*apisv1.EnvBindingBase, error)
	GetEnvBinding(ctx context.Context, app *model.Application, envName string) (*model.EnvBinding, error)
	CheckAppEnvBindingsContainTarget(ctx context.Context, app *model.Application, targetName string) (bool, error)
	CreateEnvBinding(ctx context.Context, app *model.Application, env apisv1.CreateApplicationEnvRequest) (*apisv1.EnvBinding, error)
	BatchCreateEnvBinding(ctx context.Context, app *model.Application, env apisv1.EnvBindingList) error
	UpdateEnvBinding(ctx context.Context, app *model.Application, envName string, diff apisv1.PutApplicationEnvRequest) (*apisv1.DetailEnvBindingResponse, error)
	DeleteEnvBinding(ctx context.Context, app *model.Application, envName string) error
	BatchDeleteEnvBinding(ctx context.Context, app *model.Application) error
	DetailEnvBinding(ctx context.Context, app *model.Application, envBinding *model.EnvBinding) (*apisv1.DetailEnvBindingResponse, error)
	ApplicationEnvRecycle(ctx context.Context, appModel *model.Application, envBinding *model.EnvBinding) error
}

type envBindingUsecaseImpl struct {
	ds              datastore.DataStore
	workflowUsecase WorkflowUsecase
	kubeClient      client.Client
}

// NewEnvBindingUsecase new envBinding usecase
func NewEnvBindingUsecase(ds datastore.DataStore, workflowUsecase WorkflowUsecase) EnvBindingUsecase {
	kubecli, err := clients.GetKubeClient()
	if err != nil {
		log.Logger.Fatalf("get kubeclient failure %s", err.Error())
	}
	return &envBindingUsecaseImpl{
		ds:              ds,
		workflowUsecase: workflowUsecase,
		kubeClient:      kubecli,
	}
}

func (e *envBindingUsecaseImpl) GetEnvBindings(ctx context.Context, app *model.Application) ([]*apisv1.EnvBindingBase, error) {
	var envBinding = model.EnvBinding{
		AppPrimaryKey: app.PrimaryKey(),
	}
	envBindings, err := e.ds.List(ctx, &envBinding, &datastore.ListOptions{})
	if err != nil {
		return nil, bcode.ErrEnvBindingsNotExist
	}
	deliveryTarget := model.DeliveryTarget{
		Namespace: app.Namespace,
	}
	deliveryTargets, err := e.ds.List(ctx, &deliveryTarget, &datastore.ListOptions{})
	if err != nil {
		return nil, err
	}
	var list []*apisv1.EnvBindingBase
	for _, ebd := range envBindings {
		eb := ebd.(*model.EnvBinding)
		list = append(list, convertEnvbindingModelToBase(app, eb, deliveryTargets))
	}
	return list, nil
}

func (e *envBindingUsecaseImpl) GetEnvBinding(ctx context.Context, app *model.Application, envName string) (*model.EnvBinding, error) {
	envBinding, err := e.getBindingByEnv(ctx, app, envName)
	if err != nil {
		if errors.Is(err, datastore.ErrRecordNotExist) {
			return nil, bcode.ErrEnvBindingsNotExist
		}
		return nil, err
	}
	return envBinding, nil
}

func (e *envBindingUsecaseImpl) CheckAppEnvBindingsContainTarget(ctx context.Context, app *model.Application, targetName string) (bool, error) {
	envBindings, err := e.GetEnvBindings(ctx, app)
	if err != nil {
		return false, err
	}
	var filteredList []*apisv1.EnvBindingBase
	for _, envBinding := range envBindings {
		if utils.StringsContain(envBinding.TargetNames, targetName) {
			filteredList = append(filteredList, envBinding)
		}
	}
	return len(filteredList) > 0, nil
}

func (e *envBindingUsecaseImpl) CreateEnvBinding(ctx context.Context, app *model.Application, envReq apisv1.CreateApplicationEnvRequest) (*apisv1.EnvBinding, error) {
	envBinding, err := e.getBindingByEnv(ctx, app, envReq.Name)
	if err != nil {
		if !errors.Is(err, datastore.ErrRecordNotExist) {
			return nil, err
		}
	}
	if envBinding != nil {
		return nil, bcode.ErrEnvBindingExist
	}
	envBindingModel := convertCreateReqToEnvBindingModel(app, envReq)
	if err := e.ds.Add(ctx, &envBindingModel); err != nil {
		return nil, err
	}
	err = e.createEnvWorkflow(ctx, app, &envBindingModel, false)
	if err != nil {
		return nil, err
	}
	return &envReq.EnvBinding, nil
}

func (e *envBindingUsecaseImpl) BatchCreateEnvBinding(ctx context.Context, app *model.Application, envbindings apisv1.EnvBindingList) error {
	for i := range envbindings {
		envBindingModel := convertToEnvBindingModel(app, *envbindings[i])
		if err := e.ds.Add(ctx, envBindingModel); err != nil {
			return err
		}
		err := e.createEnvWorkflow(ctx, app, envBindingModel, i == 0)
		if err != nil {
			return err
		}
	}
	return nil
}

func (e *envBindingUsecaseImpl) getBindingByEnv(ctx context.Context, app *model.Application, envName string) (*model.EnvBinding, error) {
	var envBinding = model.EnvBinding{
		AppPrimaryKey: app.PrimaryKey(),
		Name:          envName,
	}
	err := e.ds.Get(ctx, &envBinding)
	if err != nil {
		return nil, err
	}
	return &envBinding, nil
}

func (e *envBindingUsecaseImpl) UpdateEnvBinding(ctx context.Context, app *model.Application, envName string, envUpdate apisv1.PutApplicationEnvRequest) (*apisv1.DetailEnvBindingResponse, error) {
	envBinding, err := e.getBindingByEnv(ctx, app, envName)
	if err != nil {
		if errors.Is(err, datastore.ErrRecordNotExist) {
			return nil, bcode.ErrEnvBindingNotExist
		}
		return nil, err
	}
	convertUpdateReqToEnvBindingModel(envBinding, envUpdate)
<<<<<<< HEAD
	//update env
	if err := e.ds.Put(ctx, envBinding); err != nil {
		return nil, err
	}
	//update env workflow
=======
	// update env
	if err := e.ds.Put(ctx, envBinding); err != nil {
		return nil, err
	}
	// update env workflow
>>>>>>> b7fd32ca
	if err := e.updateEnvWorkflow(ctx, app, envBinding); err != nil {
		return nil, bcode.ErrEnvBindingUpdateWorkflow
	}
	return e.DetailEnvBinding(ctx, app, envBinding)
}

func (e *envBindingUsecaseImpl) DeleteEnvBinding(ctx context.Context, appModel *model.Application, envName string) error {
	envBinding, err := e.getBindingByEnv(ctx, appModel, envName)
	if err != nil {
		if errors.Is(err, datastore.ErrRecordNotExist) {
			return bcode.ErrEnvBindingNotExist
		}
		return err
	}
	var app v1beta1.Application
	err = e.kubeClient.Get(ctx, types.NamespacedName{Namespace: appModel.Namespace, Name: convertAppName(appModel.Name, envBinding.Name)}, &app)
	if err == nil || !apierrors.IsNotFound(err) {
		return bcode.ErrApplicationEnvRefusedDelete
	}
	if err := e.ds.Delete(ctx, &model.EnvBinding{AppPrimaryKey: appModel.PrimaryKey(), Name: envBinding.Name}); err != nil {
		return err
	}
<<<<<<< HEAD
	//delete env workflow
=======
	// delete env workflow
>>>>>>> b7fd32ca
	if err := e.deleteEnvWorkflow(ctx, appModel, envBinding.Name); err != nil {
		return err
	}
	return nil
}

func (e *envBindingUsecaseImpl) BatchDeleteEnvBinding(ctx context.Context, app *model.Application) error {
	envBindings, err := e.GetEnvBindings(ctx, app)
	if err != nil {
		return err
	}
	for _, envBinding := range envBindings {
<<<<<<< HEAD
		//delete env
		if err := e.ds.Delete(ctx, &model.EnvBinding{AppPrimaryKey: app.PrimaryKey(), Name: envBinding.Name}); err != nil {
			return err
		}
		//delete env workflow
=======
		// delete env
		if err := e.ds.Delete(ctx, &model.EnvBinding{AppPrimaryKey: app.PrimaryKey(), Name: envBinding.Name}); err != nil {
			return err
		}
		// delete env workflow
>>>>>>> b7fd32ca
		err := e.deleteEnvWorkflow(ctx, app, envBinding.Name)
		if err != nil {
			return err
		}
	}
	return nil
}

<<<<<<< HEAD
func (e *envBindingUsecaseImpl) createEnvWorkflow(ctx context.Context, app *model.Application, env *model.EnvBinding) error {
	steps := genEnvWorkflowSteps(env, app)
	_, err := e.workflowUsecase.CreateWorkflow(ctx, app, apisv1.CreateWorkflowRequest{
		AppName:     app.PrimaryKey(),
		Name:        env.Name,
		Alias:       fmt.Sprintf("%s env workflow", env.Alias),
=======
func (e *envBindingUsecaseImpl) createEnvWorkflow(ctx context.Context, app *model.Application, env *model.EnvBinding, isDefault bool) error {
	steps := genEnvWorkflowSteps(env, app)
	_, err := e.workflowUsecase.CreateOrUpdateWorkflow(ctx, app, apisv1.CreateWorkflowRequest{
		Name:        convertWorkflowName(env.Name),
		Alias:       fmt.Sprintf("%s Workflow", env.Alias),
>>>>>>> b7fd32ca
		Description: "Created automatically by envbinding.",
		EnvName:     env.Name,
		Steps:       steps,
		Default:     isDefault,
	})
	if err != nil {
		return err
	}
	return nil
}

func (e *envBindingUsecaseImpl) updateEnvWorkflow(ctx context.Context, app *model.Application, env *model.EnvBinding) error {
<<<<<<< HEAD
	steps := genEnvWorkflowSteps(env, app)
	workflow, err := e.workflowUsecase.GetWorkflow(ctx, app, env.Name)
	if err != nil {
		return err
	}
	_, err = e.workflowUsecase.UpdateWorkflow(ctx, workflow, apisv1.UpdateWorkflowRequest{
		Steps:       steps,
		Description: workflow.Description,
		EnvName:     workflow.EnvName,
	})
	if err != nil {
		return err
	}
=======
	// TODO: update env workflow
	// The existing step configuration should be maintained and the delivery target steps should be automatically updated.
>>>>>>> b7fd32ca
	return nil
}

func (e *envBindingUsecaseImpl) deleteEnvWorkflow(ctx context.Context, app *model.Application, workflowName string) error {
<<<<<<< HEAD
	return e.workflowUsecase.DeleteWorkflow(ctx, app, workflowName)
=======
	if err := e.workflowUsecase.DeleteWorkflow(ctx, app, workflowName); err != nil {
		if !errors.Is(err, bcode.ErrWorkflowNotExist) {
			return err
		}
	}
	return nil
>>>>>>> b7fd32ca
}

func (e *envBindingUsecaseImpl) DetailEnvBinding(ctx context.Context, app *model.Application, envBinding *model.EnvBinding) (*apisv1.DetailEnvBindingResponse, error) {
	deliveryTarget := model.DeliveryTarget{
		Namespace: app.Namespace,
	}
	deliveryTargets, err := e.ds.List(ctx, &deliveryTarget, &datastore.ListOptions{})
	if err != nil {
		return nil, err
	}
	return &apisv1.DetailEnvBindingResponse{
		EnvBindingBase: *convertEnvbindingModelToBase(app, envBinding, deliveryTargets),
	}, nil
}

func (e *envBindingUsecaseImpl) ApplicationEnvRecycle(ctx context.Context, appModel *model.Application, envBinding *model.EnvBinding) error {
	var app v1beta1.Application
	err := e.kubeClient.Get(ctx, types.NamespacedName{Namespace: appModel.Namespace, Name: convertAppName(appModel.Name, envBinding.Name)}, &app)
	if err != nil {
		if apierrors.IsNotFound(err) {
			return nil
		}
		return err
	}
	return e.kubeClient.Delete(ctx, &app)
}

func convertCreateReqToEnvBindingModel(app *model.Application, req apisv1.CreateApplicationEnvRequest) model.EnvBinding {
	envBinding := model.EnvBinding{
		AppPrimaryKey: app.Name,
		Name:          req.Name,
		Alias:         req.Alias,
		Description:   req.Description,
		TargetNames:   req.TargetNames,
	}
	return envBinding
}

func convertEnvbindingModelToBase(app *model.Application, envBinding *model.EnvBinding, deliveryTargets []datastore.Entity) *apisv1.EnvBindingBase {
	var dtMap = make(map[string]*model.DeliveryTarget, len(deliveryTargets))
	for _, dte := range deliveryTargets {
		dt := dte.(*model.DeliveryTarget)
		dtMap[dt.Name] = dt
	}
	var targets []apisv1.DeliveryTargetBase
	for _, targetName := range envBinding.TargetNames {
		dt := dtMap[targetName]
		if dt != nil {
			targets = append(targets, *convertFromDeliveryTargetModel(dt))
		}
	}
	ebb := &apisv1.EnvBindingBase{
		Name:              envBinding.Name,
		Alias:             envBinding.Alias,
		Description:       envBinding.Description,
		TargetNames:       envBinding.TargetNames,
		Targets:           targets,
		ComponentSelector: (*apisv1.ComponentSelector)(envBinding.ComponentSelector),
		CreateTime:        envBinding.CreateTime,
		UpdateTime:        envBinding.UpdateTime,
		AppDeployName:     convertAppName(app.Name, envBinding.Name),
	}
	return ebb
}

func convertUpdateReqToEnvBindingModel(envBinding *model.EnvBinding, envUpdate apisv1.PutApplicationEnvRequest) *model.EnvBinding {
	envBinding.Alias = envUpdate.Alias
	envBinding.Description = envUpdate.Description
	envBinding.TargetNames = envUpdate.TargetNames
	if envUpdate.ComponentSelector != nil {
		envBinding.ComponentSelector = (*model.ComponentSelector)(envUpdate.ComponentSelector)
	}
	return envBinding
}

func convertToEnvBindingModel(app *model.Application, envBind apisv1.EnvBinding) *model.EnvBinding {
	re := model.EnvBinding{
		AppPrimaryKey: app.Name,
		Name:          envBind.Name,
		Description:   envBind.Description,
		Alias:         envBind.Alias,
		TargetNames:   envBind.TargetNames,
	}
	if envBind.ComponentSelector != nil {
		re.ComponentSelector = (*model.ComponentSelector)(envBind.ComponentSelector)
	}
	return &re
}

func genEnvWorkflowSteps(env *model.EnvBinding, app *model.Application) []apisv1.WorkflowStep {
	var workflowSteps []v1beta1.WorkflowStep
	for _, targetName := range env.TargetNames {
		step := v1beta1.WorkflowStep{
			Name: genPolicyEnvName(targetName),
			Type: "deploy2env",
			Properties: util.Object2RawExtension(map[string]string{
				"policy": genPolicyName(env.Name),
				"env":    genPolicyEnvName(targetName),
			}),
		}
		workflowSteps = append(workflowSteps, step)
	}
	var steps []apisv1.WorkflowStep
	for _, step := range workflowSteps {
		var propertyStr string
		if step.Properties != nil {
			properties, err := model.NewJSONStruct(step.Properties)
			if err != nil {
				log.Logger.Errorf("workflow %s step %s properties is invalid %s", app.Name, step.Name, err.Error())
				continue
			}
			propertyStr = properties.JSON()
		}
		steps = append(steps, apisv1.WorkflowStep{
<<<<<<< HEAD
			Name:       step.Name,
			Type:       step.Type,
			DependsOn:  step.DependsOn,
			Properties: propertyStr,
			Inputs:     step.Inputs,
			Outputs:    step.Outputs,
		})
	}
	return steps
=======
			Name:        step.Name,
			Type:        step.Type,
			Alias:       fmt.Sprintf("Deploy To %s", step.Name),
			Description: fmt.Sprintf("deploy app to delivery target %s", step.Name),
			DependsOn:   step.DependsOn,
			Properties:  propertyStr,
			Inputs:      step.Inputs,
			Outputs:     step.Outputs,
		})
	}
	return steps
}

func convertWorkflowName(envName string) string {
	return fmt.Sprintf("workflow-%s", envName)
>>>>>>> b7fd32ca
}<|MERGE_RESOLUTION|>--- conflicted
+++ resolved
@@ -173,19 +173,11 @@
 		return nil, err
 	}
 	convertUpdateReqToEnvBindingModel(envBinding, envUpdate)
-<<<<<<< HEAD
-	//update env
-	if err := e.ds.Put(ctx, envBinding); err != nil {
-		return nil, err
-	}
-	//update env workflow
-=======
 	// update env
 	if err := e.ds.Put(ctx, envBinding); err != nil {
 		return nil, err
 	}
 	// update env workflow
->>>>>>> b7fd32ca
 	if err := e.updateEnvWorkflow(ctx, app, envBinding); err != nil {
 		return nil, bcode.ErrEnvBindingUpdateWorkflow
 	}
@@ -208,11 +200,7 @@
 	if err := e.ds.Delete(ctx, &model.EnvBinding{AppPrimaryKey: appModel.PrimaryKey(), Name: envBinding.Name}); err != nil {
 		return err
 	}
-<<<<<<< HEAD
-	//delete env workflow
-=======
 	// delete env workflow
->>>>>>> b7fd32ca
 	if err := e.deleteEnvWorkflow(ctx, appModel, envBinding.Name); err != nil {
 		return err
 	}
@@ -225,19 +213,11 @@
 		return err
 	}
 	for _, envBinding := range envBindings {
-<<<<<<< HEAD
-		//delete env
-		if err := e.ds.Delete(ctx, &model.EnvBinding{AppPrimaryKey: app.PrimaryKey(), Name: envBinding.Name}); err != nil {
-			return err
-		}
-		//delete env workflow
-=======
 		// delete env
 		if err := e.ds.Delete(ctx, &model.EnvBinding{AppPrimaryKey: app.PrimaryKey(), Name: envBinding.Name}); err != nil {
 			return err
 		}
 		// delete env workflow
->>>>>>> b7fd32ca
 		err := e.deleteEnvWorkflow(ctx, app, envBinding.Name)
 		if err != nil {
 			return err
@@ -246,20 +226,11 @@
 	return nil
 }
 
-<<<<<<< HEAD
-func (e *envBindingUsecaseImpl) createEnvWorkflow(ctx context.Context, app *model.Application, env *model.EnvBinding) error {
-	steps := genEnvWorkflowSteps(env, app)
-	_, err := e.workflowUsecase.CreateWorkflow(ctx, app, apisv1.CreateWorkflowRequest{
-		AppName:     app.PrimaryKey(),
-		Name:        env.Name,
-		Alias:       fmt.Sprintf("%s env workflow", env.Alias),
-=======
 func (e *envBindingUsecaseImpl) createEnvWorkflow(ctx context.Context, app *model.Application, env *model.EnvBinding, isDefault bool) error {
 	steps := genEnvWorkflowSteps(env, app)
 	_, err := e.workflowUsecase.CreateOrUpdateWorkflow(ctx, app, apisv1.CreateWorkflowRequest{
 		Name:        convertWorkflowName(env.Name),
 		Alias:       fmt.Sprintf("%s Workflow", env.Alias),
->>>>>>> b7fd32ca
 		Description: "Created automatically by envbinding.",
 		EnvName:     env.Name,
 		Steps:       steps,
@@ -272,38 +243,18 @@
 }
 
 func (e *envBindingUsecaseImpl) updateEnvWorkflow(ctx context.Context, app *model.Application, env *model.EnvBinding) error {
-<<<<<<< HEAD
-	steps := genEnvWorkflowSteps(env, app)
-	workflow, err := e.workflowUsecase.GetWorkflow(ctx, app, env.Name)
-	if err != nil {
-		return err
-	}
-	_, err = e.workflowUsecase.UpdateWorkflow(ctx, workflow, apisv1.UpdateWorkflowRequest{
-		Steps:       steps,
-		Description: workflow.Description,
-		EnvName:     workflow.EnvName,
-	})
-	if err != nil {
-		return err
-	}
-=======
 	// TODO: update env workflow
 	// The existing step configuration should be maintained and the delivery target steps should be automatically updated.
->>>>>>> b7fd32ca
 	return nil
 }
 
 func (e *envBindingUsecaseImpl) deleteEnvWorkflow(ctx context.Context, app *model.Application, workflowName string) error {
-<<<<<<< HEAD
-	return e.workflowUsecase.DeleteWorkflow(ctx, app, workflowName)
-=======
 	if err := e.workflowUsecase.DeleteWorkflow(ctx, app, workflowName); err != nil {
 		if !errors.Is(err, bcode.ErrWorkflowNotExist) {
 			return err
 		}
 	}
 	return nil
->>>>>>> b7fd32ca
 }
 
 func (e *envBindingUsecaseImpl) DetailEnvBinding(ctx context.Context, app *model.Application, envBinding *model.EnvBinding) (*apisv1.DetailEnvBindingResponse, error) {
@@ -418,17 +369,6 @@
 			propertyStr = properties.JSON()
 		}
 		steps = append(steps, apisv1.WorkflowStep{
-<<<<<<< HEAD
-			Name:       step.Name,
-			Type:       step.Type,
-			DependsOn:  step.DependsOn,
-			Properties: propertyStr,
-			Inputs:     step.Inputs,
-			Outputs:    step.Outputs,
-		})
-	}
-	return steps
-=======
 			Name:        step.Name,
 			Type:        step.Type,
 			Alias:       fmt.Sprintf("Deploy To %s", step.Name),
@@ -444,5 +384,4 @@
 
 func convertWorkflowName(envName string) string {
 	return fmt.Sprintf("workflow-%s", envName)
->>>>>>> b7fd32ca
 }