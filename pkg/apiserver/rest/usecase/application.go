--- conflicted
+++ resolved
@@ -97,14 +97,11 @@
 	DetailRevision(ctx context.Context, appName, revisionName string) (*apisv1.DetailRevisionResponse, error)
 	Statistics(ctx context.Context, app *model.Application) (*apisv1.ApplicationStatisticsResponse, error)
 	ListRecords(ctx context.Context, appName string) (*apisv1.ListWorkflowRecordsResponse, error)
-<<<<<<< HEAD
 	CompareAppWithLatestRevision(ctx context.Context, appName string) (*apisv1.AppCompareResponse, error)
 	ResetAppToLatestRevision(ctx context.Context, appName string) (*apisv1.AppResetResponse, error)
 	DryRunAppOrRevision(ctx context.Context, appName apisv1.AppDryRunReq) (*apisv1.AppDryRunResponse, error)
-=======
 	CreateApplicationTrigger(ctx context.Context, appName string, req apisv1.CreateApplicationTriggerRequest) (*apisv1.ApplicationTriggerBase, error)
 	ListApplicationTriggers(ctx context.Context, appName string) ([]*apisv1.ApplicationTriggerBase, error)
->>>>>>> 82453b45
 }
 
 type applicationUsecaseImpl struct {
@@ -1451,7 +1448,17 @@
 	return targetName
 }
 
-<<<<<<< HEAD
+func genWebhookToken() string {
+	rand.Seed(time.Now().UnixNano())
+	runes := []rune("abcdefghijklmnopqrstuvwxyz0123456789")
+
+	b := make([]rune, defaultTokenLen)
+	for i := range b {
+		b[i] = runes[rand.Intn(len(runes))] // #nosec
+	}
+	return string(b)
+}
+
 func convertToAppComponents(components []datastore.Entity) []common.ApplicationComponent {
 	var appComponents []common.ApplicationComponent
 	for _, entity := range components {
@@ -1704,15 +1711,4 @@
 		buff.Write([]byte("\n"))
 	}
 	return buff, nil
-=======
-func genWebhookToken() string {
-	rand.Seed(time.Now().UnixNano())
-	runes := []rune("abcdefghijklmnopqrstuvwxyz0123456789")
-
-	b := make([]rune, defaultTokenLen)
-	for i := range b {
-		b[i] = runes[rand.Intn(len(runes))] // #nosec
-	}
-	return string(b)
->>>>>>> 82453b45
 }