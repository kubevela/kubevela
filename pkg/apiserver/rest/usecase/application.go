--- conflicted
+++ resolved
@@ -1483,42 +1483,6 @@
 	return targetName
 }
 
-<<<<<<< HEAD
-func convertToAppComponents(components []datastore.Entity) []common.ApplicationComponent {
-	var appComponents []common.ApplicationComponent
-	for _, entity := range components {
-		component := entity.(*model.ApplicationComponent)
-		var traits []common.ApplicationTrait
-		for _, trait := range component.Traits {
-			aTrait := common.ApplicationTrait{
-				Type: trait.Type,
-			}
-			if trait.Properties != nil {
-				aTrait.Properties = trait.Properties.RawExtension()
-			}
-			traits = append(traits, aTrait)
-		}
-		bc := common.ApplicationComponent{
-			Name:             component.Name,
-			Type:             component.Type,
-			ExternalRevision: component.ExternalRevision,
-			DependsOn:        component.DependsOn,
-			Inputs:           component.Inputs,
-			Outputs:          component.Outputs,
-			Traits:           traits,
-			Scopes:           component.Scopes,
-			Properties:       component.Properties.RawExtension(),
-		}
-		if component.Properties != nil {
-			bc.Properties = component.Properties.RawExtension()
-		}
-		appComponents = append(appComponents, bc)
-	}
-	return appComponents
-}
-
-=======
->>>>>>> 25e04856
 func genWebhookToken() string {
 	rand.Seed(time.Now().UnixNano())
 	runes := []rune("abcdefghijklmnopqrstuvwxyz0123456789")
@@ -1745,18 +1709,4 @@
 	}
 	o.SetAnnotations(newAnnotations)
 
-<<<<<<< HEAD
-}
-
-func genWebhookToken() string {
-	rand.Seed(time.Now().UnixNano())
-	runes := []rune("abcdefghijklmnopqrstuvwxyz0123456789")
-
-	b := make([]rune, defaultTokenLen)
-	for i := range b {
-		b[i] = runes[rand.Intn(len(runes))] // #nosec
-	}
-	return string(b)
-=======
->>>>>>> 25e04856
 }