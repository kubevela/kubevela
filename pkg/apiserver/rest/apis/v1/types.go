/*
Copyright 2021 The KubeVela Authors.

Licensed under the Apache License, Version 2.0 (the "License");
you may not use this file except in compliance with the License.
You may obtain a copy of the License at

	http://www.apache.org/licenses/LICENSE-2.0

Unless required by applicable law or agreed to in writing, software
distributed under the License is distributed on an "AS IS" BASIS,
WITHOUT WARRANTIES OR CONDITIONS OF ANY KIND, either express or implied.
See the License for the specific language governing permissions and
limitations under the License.
*/

package v1

import (
	"time"

	"github.com/oam-dev/kubevela/pkg/addon"

	"github.com/getkin/kin-openapi/openapi3"

	"github.com/oam-dev/kubevela/apis/core.oam.dev/common"
	"github.com/oam-dev/kubevela/apis/types"
	"github.com/oam-dev/kubevela/pkg/apiserver/model"
	"github.com/oam-dev/kubevela/pkg/apiserver/rest/utils"
	"github.com/oam-dev/kubevela/pkg/cloudprovider"
)

var (
	// CtxKeyApplication request context key of application
	CtxKeyApplication = "application"
	// CtxKeyWorkflow request context key of workflow
	CtxKeyWorkflow = "workflow"
	// CtxKeyDeliveryTarget request context key of workflow
	CtxKeyDeliveryTarget = "delivery-target"
	// CtxKeyApplicationEnvBinding request context key of env binding
	CtxKeyApplicationEnvBinding = "envbinding-policy"
)

// AddonPhase defines the phase of an addon
type AddonPhase string

const (
	// AddonPhaseDisabled indicates the addon is disabled
	AddonPhaseDisabled AddonPhase = "disabled"
	// AddonPhaseEnabled indicates the addon is enabled
	AddonPhaseEnabled AddonPhase = "enabled"
	// AddonPhaseEnabling indicates the addon is enabling
	AddonPhaseEnabling AddonPhase = "enabling"
)

// EmptyResponse empty response, it will used for delete api
type EmptyResponse struct{}

// CreateAddonRegistryRequest defines the format for addon registry create request
type CreateAddonRegistryRequest struct {
	Name string                `json:"name" validate:"checkname"`
	Git  *addon.GitAddonSource `json:"git,omitempty" validate:"required"`
}

<<<<<<< HEAD
// UpdateAddonRegistryRequest defines the format for addon registry update request
=======
// UpdateAddonRegistryRequest update addon registry request body
>>>>>>> 4eb9cc11
type UpdateAddonRegistryRequest struct {
	Git *addon.GitAddonSource `json:"git,omitempty" validate:"required"`
}

// AddonRegistryMeta defines the format for a single addon registry
type AddonRegistryMeta struct {
	Name string                `json:"name" validate:"required"`
	Git  *addon.GitAddonSource `json:"git,omitempty"`
}

// ListAddonRegistryResponse list addon registry
type ListAddonRegistryResponse struct {
	Registrys []*AddonRegistryMeta `json:"registrys"`
}

// EnableAddonRequest defines the format for enable addon request
type EnableAddonRequest struct {
	// Args is the key-value environment variables, e.g. AK/SK credentials.
	Args map[string]string `json:"args,omitempty"`
}

// ListAddonResponse defines the format for addon list response
type ListAddonResponse struct {
	Addons []*types.AddonMeta `json:"addons"`
}

// DetailAddonResponse defines the format for showing the addon details
type DetailAddonResponse struct {
	types.AddonMeta

	APISchema *openapi3.Schema     `json:"schema"`
	UISchema  []*utils.UIParameter `json:"uiSchema"`

	// More details about the addon, e.g. README
	Detail string `json:"detail,omitempty"`
}

// AddonStatusResponse defines the format of addon status response
type AddonStatusResponse struct {
	Phase AddonPhase `json:"phase"`

	EnablingProgress *EnablingProgress `json:"enabling_progress,omitempty"`
}

// EnablingProgress defines the progress of enabling an addon
type EnablingProgress struct {
	EnabledComponents int `json:"enabled_components"`
	TotalComponents   int `json:"total_components"`
}

// AccessKeyRequest request parameters to access cloud provider
type AccessKeyRequest struct {
	AccessKeyID     string `json:"accessKeyID"`
	AccessKeySecret string `json:"accessKeySecret"`
}

// CreateClusterRequest request parameters to create a cluster
type CreateClusterRequest struct {
	Name             string            `json:"name" validate:"checkname"`
	Alias            string            `json:"alias" validate:"checkalias" optional:"true"`
	Description      string            `json:"description,omitempty"`
	Icon             string            `json:"icon"`
	KubeConfig       string            `json:"kubeConfig,omitempty" validate:"required_without=KubeConfigSecret"`
	KubeConfigSecret string            `json:"kubeConfigSecret,omitempty" validate:"required_without=KubeConfig"`
	Labels           map[string]string `json:"labels,omitempty"`
	DashboardURL     string            `json:"dashboardURL,omitempty"`
}

// ConnectCloudClusterRequest request parameters to create a cluster from cloud cluster
type ConnectCloudClusterRequest struct {
	AccessKeyID     string            `json:"accessKeyID"`
	AccessKeySecret string            `json:"accessKeySecret"`
	ClusterID       string            `json:"clusterID"`
	Name            string            `json:"name" validate:"checkname"`
	Alias           string            `json:"alias" optional:"true" validate:"checkalias"`
	Description     string            `json:"description,omitempty" optional:"true"`
	Icon            string            `json:"icon"`
	Labels          map[string]string `json:"labels,omitempty"`
}

// CreateCloudClusterRequest request parameters to create a cloud cluster (buy one)
type CreateCloudClusterRequest struct {
	AccessKeyID       string `json:"accessKeyID"`
	AccessKeySecret   string `json:"accessKeySecret"`
	Name              string `json:"name" validate:"checkname"`
	Zone              string `json:"zone"`
	WorkerNumber      int    `json:"workerNumber"`
	CPUCoresPerWorker int64  `json:"cpuCoresPerWorker"`
	MemoryPerWorker   int64  `json:"memoryPerWorker"`
}

// ClusterResourceInfo resource info of cluster
type ClusterResourceInfo struct {
	WorkerNumber     int      `json:"workerNumber"`
	MasterNumber     int      `json:"masterNumber"`
	MemoryCapacity   int64    `json:"memoryCapacity"`
	CPUCapacity      int64    `json:"cpuCapacity"`
	GPUCapacity      int64    `json:"gpuCapacity,omitempty"`
	PodCapacity      int64    `json:"podCapacity"`
	MemoryUsed       int64    `json:"memoryUsed"`
	CPUUsed          int64    `json:"cpuUsed"`
	GPUUsed          int64    `json:"gpuUsed,omitempty"`
	PodUsed          int64    `json:"podUsed"`
	StorageClassList []string `json:"storageClassList,omitempty"`
}

// DetailClusterResponse cluster detail information model
type DetailClusterResponse struct {
	model.Cluster
	ResourceInfo ClusterResourceInfo `json:"resourceInfo"`
}

// ListClusterResponse list cluster
type ListClusterResponse struct {
	Clusters []ClusterBase `json:"clusters"`
}

// ListCloudClusterResponse list cloud clusters
type ListCloudClusterResponse struct {
	Clusters []cloudprovider.CloudCluster `json:"clusters"`
	Total    int                          `json:"total"`
}

// CreateCloudClusterResponse return values for cloud cluster create request
type CreateCloudClusterResponse struct {
	ClusterID string `json:"clusterID"`
	Status    string `json:"status"`
}

// ListCloudClusterCreationResponse return the cluster names of creation process of cloud clusters
type ListCloudClusterCreationResponse struct {
	Creations []string `json:"creations"`
}

// ClusterBase cluster base model
type ClusterBase struct {
	Name        string            `json:"name"`
	Alias       string            `json:"alias" optional:"true" validate:"checkalias"`
	Description string            `json:"description" optional:"true"`
	Icon        string            `json:"icon" optional:"true"`
	Labels      map[string]string `json:"labels" optional:"true"`

	Provider     model.ProviderInfo `json:"providerInfo"`
	APIServerURL string             `json:"apiServerURL"`
	DashboardURL string             `json:"dashboardURL"`

	Status string `json:"status"`
	Reason string `json:"reason"`
}

// ListApplicatioOptions list application  query options
type ListApplicatioOptions struct {
	Namespace  string `json:"namespace"`
	TargetName string `json:"targetName"`
	Query      string `json:"query"`
}

// ListApplicationResponse list applications by query params
type ListApplicationResponse struct {
	Applications []*ApplicationBase `json:"applications"`
}

// EnvBindingList env binding list
type EnvBindingList []*EnvBinding

// ContainTarget contain cluster name
func (e EnvBindingList) ContainTarget(name string) bool {
	for _, eb := range e {
		if utils.StringsContain(eb.TargetNames, name) {
			return true
		}
	}
	return false
}

// ApplicationBase application base model
type ApplicationBase struct {
	Name            string            `json:"name"`
	Alias           string            `json:"alias"`
	Namespace       string            `json:"namespace"`
	Description     string            `json:"description"`
	CreateTime      time.Time         `json:"createTime"`
	UpdateTime      time.Time         `json:"updateTime"`
	Icon            string            `json:"icon"`
	Labels          map[string]string `json:"labels,omitempty"`
	Status          string            `json:"status"`
	EnvBinding      EnvBindingList    `json:"envBinding,omitempty"`
	GatewayRuleList []GatewayRule     `json:"gatewayRule"`
}

// RuleType gateway rule type
type RuleType string

const (
	// HTTPRule Layer 7 HTTP policy.
	HTTPRule RuleType = "http"
	// StreamRule Layer 4 policy, such as TCP and UDP
	StreamRule RuleType = "stream"
)

// GatewayRule application gateway rule
type GatewayRule struct {
	RuleType      RuleType `json:"ruleType"`
	Address       string   `json:"address"`
	Protocol      string   `json:"protocol"`
	ComponentName string   `json:"componentName"`
	ComponentPort int32    `json:"componentPort"`
}

// CreateApplicationRequest create application  request body
type CreateApplicationRequest struct {
	Name        string                  `json:"name" validate:"checkname"`
	Alias       string                  `json:"alias" validate:"checkalias" optional:"true"`
	Namespace   string                  `json:"namespace" validate:"checkname"`
	Description string                  `json:"description" optional:"true"`
	Icon        string                  `json:"icon"`
	Labels      map[string]string       `json:"labels,omitempty"`
	EnvBinding  []*EnvBinding           `json:"envBinding,omitempty"`
	YamlConfig  string                  `json:"yamlConfig,omitempty"`
	Component   *CreateComponentRequest `json:"component"`
}

// UpdateApplicationRequest update application  base config
type UpdateApplicationRequest struct {
	Alias       string            `json:"alias" validate:"checkalias" optional:"true"`
	Description string            `json:"description" optional:"true"`
	Icon        string            `json:"icon" optional:"true"`
	Labels      map[string]string `json:"labels,omitempty"`
}

// EnvBinding application env binding
type EnvBinding struct {
	Name              string             `json:"name" validate:"checkname"`
	Alias             string             `json:"alias" validate:"checkalias" optional:"true"`
	Description       string             `json:"description,omitempty" optional:"true"`
	TargetNames       []string           `json:"targetNames"`
	ComponentSelector *ComponentSelector `json:"componentSelector" optional:"true"`
}

// ClusterSelector cluster selector
type ClusterSelector struct {
	Name string `json:"name" validate:"checkname"`
	// Adapt to a scenario where only one Namespace is available or a user-defined Namespace is available.
	Namespace string `json:"namespace,omitempty"`
}

// ComponentSelector component selector
type ComponentSelector struct {
	Components []string `json:"components"`
}

// DetailApplicationResponse application  detail
type DetailApplicationResponse struct {
	ApplicationBase
	Policies       []string                `json:"policies"`
	Status         string                  `json:"status"`
	ResourceInfo   ApplicationResourceInfo `json:"resourceInfo"`
	WorkflowStatus []WorkflowStepStatus    `json:"workflowStatus"`
}

// WorkflowStepStatus workflow step status model
type WorkflowStepStatus struct {
	Name     string        `json:"name"`
	Status   string        `json:"status"`
	TakeTime time.Duration `json:"takeTime"`
}

// ApplicationResourceInfo application-level resource consumption statistics
type ApplicationResourceInfo struct {
	ComponentNum int `json:"componentNum"`
	// Others, such as: Memory、CPU、GPU、Storage
}

// ComponentBase component  base model
type ComponentBase struct {
	Name          string            `json:"name"`
	Alias         string            `json:"alias"`
	Description   string            `json:"description"`
	Labels        map[string]string `json:"labels,omitempty"`
	ComponentType string            `json:"componentType"`
	EnvNames      []string          `json:"envNames"`
	Icon          string            `json:"icon,omitempty"`
	DependsOn     []string          `json:"dependsOn"`
	Creator       string            `json:"creator,omitempty"`
	DeployVersion string            `json:"deployVersion"`
	CreateTime    time.Time         `json:"createTime"`
	UpdateTime    time.Time         `json:"updateTime"`
}

// ComponentListResponse list component
type ComponentListResponse struct {
	Components []*ComponentBase `json:"components"`
}

// CreateComponentRequest create component  request model
type CreateComponentRequest struct {
	Name          string                    `json:"name" validate:"checkname"`
	Alias         string                    `json:"alias" validate:"checkalias" optional:"true"`
	Description   string                    `json:"description" optional:"true"`
	Icon          string                    `json:"icon" optional:"true"`
	Labels        map[string]string         `json:"labels,omitempty"`
	ComponentType string                    `json:"componentType" validate:"checkname"`
	Properties    string                    `json:"properties,omitempty"`
	DependsOn     []string                  `json:"dependsOn" optional:"true"`
	Traits        []*CreateApplicationTrait `json:"traits,omitempty" optional:"true"`
}

// DetailComponentResponse detail component  model
type DetailComponentResponse struct {
	model.ApplicationComponent
}

// ListApplicationComponentOptions list app  component list
type ListApplicationComponentOptions struct {
	EnvName string `json:"envName"`
}

// CreateApplicationTemplateRequest create app template request model
type CreateApplicationTemplateRequest struct {
	TemplateName string `json:"templateName" validate:"checkname"`
	Version      string `json:"version" validate:"required"`
	Description  string `json:"description"`
}

// ApplicationTemplateBase app template model
type ApplicationTemplateBase struct {
	TemplateName string                        `json:"templateName"`
	Versions     []*ApplicationTemplateVersion `json:"versions,omitempty"`
	CreateTime   time.Time                     `json:"createTime"`
	UpdateTime   time.Time                     `json:"updateTime"`
}

// ApplicationTemplateVersion template version model
type ApplicationTemplateVersion struct {
	Version     string    `json:"version"`
	Description string    `json:"description"`
	CreateUser  string    `json:"createUser"`
	CreateTime  time.Time `json:"createTime"`
	UpdateTime  time.Time `json:"updateTime"`
}

// ListNamespaceResponse namesace list model
type ListNamespaceResponse struct {
	Namespaces []NamespaceBase `json:"namespaces"`
}

// NamespaceBase namespace base model
type NamespaceBase struct {
	Name        string    `json:"name"`
	Description string    `json:"description"`
	CreateTime  time.Time `json:"createTime"`
	UpdateTime  time.Time `json:"updateTime"`
}

// CreateNamespaceRequest create namespace request body
type CreateNamespaceRequest struct {
	Name        string `json:"name" validate:"checkname"`
	Description string `json:"description"`
}

// NamespaceDetailResponse namespace detail response
type NamespaceDetailResponse struct {
	NamespaceBase
}

// ListDefinitionResponse list definition response model
type ListDefinitionResponse struct {
	Definitions []*DefinitionBase `json:"definitions"`
}

// DetailDefinitionResponse get definition detail
type DetailDefinitionResponse struct {
	APISchema *openapi3.Schema     `json:"schema"`
	UISchema  []*utils.UIParameter `json:"uiSchema"`
}

// DefinitionBase is the definition base model
type DefinitionBase struct {
	Name        string `json:"name"`
	Description string `json:"description"`
	Icon        string `json:"icon"`
}

// CreatePolicyRequest create app policy
type CreatePolicyRequest struct {
	// Name is the unique name of the policy.
	Name string `json:"name" validate:"checkname"`

	Description string `json:"description"`

	Type string `json:"type" validate:"checkname"`

	// Properties json data
	Properties string `json:"properties"`
}

// UpdatePolicyRequest update policy
type UpdatePolicyRequest struct {
	Description string `json:"description"`
	Type        string `json:"type" validate:"checkname"`
	// Properties json data
	Properties string `json:"properties"`
}

// PolicyBase application policy base info
type PolicyBase struct {
	// Name is the unique name of the policy.
	Name        string `json:"name"`
	Type        string `json:"type"`
	Description string `json:"description"`
	Creator     string `json:"creator"`
	// Properties json data
	Properties *model.JSONStruct `json:"properties"`
	CreateTime time.Time         `json:"createTime"`
	UpdateTime time.Time         `json:"updateTime"`
}

// DetailPolicyResponse app policy detail model
type DetailPolicyResponse struct {
	PolicyBase
}

// ListApplicationPolicy list app policies
type ListApplicationPolicy struct {
	Policies []*PolicyBase `json:"policies"`
}

// ListPolicyDefinitionResponse list available
type ListPolicyDefinitionResponse struct {
	PolicyDefinitions []PolicyDefinition `json:"policyDefinitions"`
}

// PolicyDefinition application policy definition
type PolicyDefinition struct {
	Name        string            `json:"name"`
	Description string            `json:"description"`
	Parameters  []types.Parameter `json:"parameters"`
}

// CreateWorkflowRequest create workflow  request
type CreateWorkflowRequest struct {
	AppName     string         `json:"appName" validate:"checkname"`
	Name        string         `json:"name"  validate:"checkname"`
	Alias       string         `json:"alias"  validate:"checkalias" optional:"true"`
	Description string         `json:"description" optional:"true"`
	Steps       []WorkflowStep `json:"steps,omitempty"`
	Default     bool           `json:"default"`
}

// UpdateWorkflowRequest update or create application workflow
type UpdateWorkflowRequest struct {
	Alias       string         `json:"alias"  validate:"checkalias" optional:"true"`
	Description string         `json:"description" optional:"true"`
	Steps       []WorkflowStep `json:"steps,omitempty"`
	Enable      bool           `json:"enable"`
	Default     bool           `json:"default"`
}

// WorkflowStep workflow step config
type WorkflowStep struct {
	// Name is the unique name of the workflow step.
	Name        string             `json:"name" validate:"checkname"`
	Alias       string             `json:"alias" validate:"checkalias" optional:"true"`
	Type        string             `json:"type" validate:"checkname"`
	Description string             `json:"description" optional:"true"`
	DependsOn   []string           `json:"dependsOn" optional:"true"`
	Properties  string             `json:"properties,omitempty"`
	Inputs      common.StepInputs  `json:"inputs,omitempty" optional:"true"`
	Outputs     common.StepOutputs `json:"outputs,omitempty" optional:"true"`
}

// DetailWorkflowResponse detail workflow response
type DetailWorkflowResponse struct {
	WorkflowBase
	Steps      []WorkflowStep  `json:"steps,omitempty"`
	LastRecord *WorkflowRecord `json:"workflowRecord"`
}

// ListWorkflowResponse list application workflows
type ListWorkflowResponse struct {
	Workflows []*WorkflowBase `json:"workflows"`
}

// WorkflowBase workflow base model
type WorkflowBase struct {
	Name        string    `json:"name"`
	Alias       string    `json:"alias"`
	Description string    `json:"description"`
	Enable      bool      `json:"enable"`
	Default     bool      `json:"default"`
	CreateTime  time.Time `json:"createTime"`
	UpdateTime  time.Time `json:"updateTime"`
}

// ListWorkflowRecordsResponse list workflow execution record
type ListWorkflowRecordsResponse struct {
	Records []WorkflowRecord `json:"records"`
	Total   int64            `json:"total"`
}

// DetailWorkflowRecordResponse get workflow record detail
type DetailWorkflowRecordResponse struct {
	WorkflowRecord
	DeployTime time.Time `json:"deployTime"`
	DeployUser string    `json:"deployUser"`
	Note       string    `json:"note"`
	// TriggerType the event trigger source, Web or API
	TriggerType string `json:"triggerType"`
}

// WorkflowRecord workflow record
type WorkflowRecord struct {
	Name       string                      `json:"name"`
	Namespace  string                      `json:"namespace"`
	StartTime  time.Time                   `json:"startTime,omitempty"`
	Suspend    bool                        `json:"suspend"`
	Terminated bool                        `json:"terminated"`
	Steps      []common.WorkflowStepStatus `json:"steps,omitempty"`
}

// ApplicationDeployRequest the application deploy or update event request
type ApplicationDeployRequest struct {
	WorkflowName string `json:"workflowName"`
	// User note message, optional
	Note string `json:"note"`
	// TriggerType the event trigger source, Web or API
	TriggerType string `json:"triggerType" validate:"oneof=web api"`
	// Force set to True to ignore unfinished events.
	Force bool `json:"force"`
}

// ApplicationDeployResponse application deploy response body
type ApplicationDeployResponse struct {
	ApplicationRevisionBase
}

// VelaQLViewResponse query response
type VelaQLViewResponse map[string]interface{}

// PutApplicationEnvRequest set diff request
type PutApplicationEnvRequest struct {
	ComponentSelector *ComponentSelector `json:"componentSelector,omitempty"`
	Alias             *string            `json:"alias,omitempty" validate:"checkalias" optional:"true"`
	Description       *string            `json:"description,omitempty" optional:"true"`
	TargetNames       *[]string          `json:"targetNames"`
}

// CreateApplicationEnvRequest new application env
type CreateApplicationEnvRequest struct {
	EnvBinding
}

// CreateApplicationTrait create application triat  req
type CreateApplicationTrait struct {
	Type        string `json:"type" validate:"checkname"`
	Alias       string `json:"alias,omitempty" validate:"checkalias" optional:"true"`
	Description string `json:"description,omitempty" optional:"true"`
	Properties  string `json:"properties"`
}

// UpdateApplicationTrait update application trait req
type UpdateApplicationTrait struct {
	Alias       *string `json:"alias,omitempty" validate:"checkalias" optional:"true"`
	Description *string `json:"description,omitempty" optional:"true"`
	Properties  *string `json:"properties"`
}

// ApplicationTrait application trait
type ApplicationTrait struct {
	Name        string `json:"name"`
	Type        string `json:"type"`
	Alias       string `json:"alias,omitempty"`
	Description string `json:"description,omitempty"`
	// Properties json data
	Properties *model.JSONStruct `json:"properties"`
}

// CreateDeliveryTargetRequest  create delivery target request body
type CreateDeliveryTargetRequest struct {
	Name        string            `json:"name" validate:"checkname"`
	Namespace   string            `json:"namespace"  validate:"checkname"`
	Alias       string            `json:"alias,omitempty" validate:"checkalias" optional:"true"`
	Description string            `json:"description,omitempty" optional:"true"`
	Kubernetes  *KubernetesTarget `json:"kubernetes,omitempty"`
	Cloud       *CloudTarget      `json:"cloud,omitempty"`
}

// UpdateDeliveryTarget only support full quantity update
type UpdateDeliveryTargetRequest struct {
	Alias       string            `json:"alias,omitempty" validate:"checkalias" optional:"true"`
	Description string            `json:"description,omitempty" optional:"true"`
	Kubernetes  *KubernetesTarget `json:"kubernetes,omitempty"`
	Cloud       *CloudTarget      `json:"cloud,omitempty"`
}

// KubernetesTarget kubernetes delivery target
type KubernetesTarget struct {
	ClusterName string `json:"clusterName" validate:"checkname"`
	Namespace   string `json:"namespace" optional:"true"`
}

// CloudTarget cloud target
type CloudTarget struct {
	TerraformProviderName string `json:"providerName" validate:"required"`
	Region                string `json:"region" validate:"required"`
	Zone                  string `json:"zone" optional:"true"`
	VpcID                 string `json:"vpcID" optional:"true"`
}

// DetailDeliveryTargetResponse detail deliveryTarget response
type DetailDeliveryTargetResponse struct {
	DeliveryTargetBase
}

// ListDeliveryTargetBaseResponse list application workflows
type ListDeliveryTargetResponse struct {
	DeliveryTargets []DeliveryTargetBase `json:"deliveryTargets"`
	Total           int64                `json:"total"`
}

// DeliveryTargetBase deliveryTarget base model
type DeliveryTargetBase struct {
	Name        string            `json:"name" validate:"checkname"`
	Namespace   string            `json:"namespace"  validate:"checkname"`
	Alias       string            `json:"alias,omitempty" validate:"checkalias" optional:"true"`
	Description string            `json:"description,omitempty" optional:"true"`
	Kubernetes  *KubernetesTarget `json:"kubernetes,omitempty"`
	Cloud       *CloudTarget      `json:"cloud,omitempty"`
	CreateTime  time.Time         `json:"createTime"`
	UpdateTime  time.Time         `json:"updateTime"`
}

// ApplicationRevisionBase application revision base spec
type ApplicationRevisionBase struct {
	Version    string `json:"version"`
	Status     string `json:"status"`
	Reason     string `json:"reason"`
	DeployUser string `json:"deployUser"`
	Note       string `json:"note"`
	// SourceType the event trigger source, Web or API
	TriggerType string `json:"triggerType"`
}<|MERGE_RESOLUTION|>--- conflicted
+++ resolved
@@ -62,11 +62,7 @@
 	Git  *addon.GitAddonSource `json:"git,omitempty" validate:"required"`
 }
 
-<<<<<<< HEAD
 // UpdateAddonRegistryRequest defines the format for addon registry update request
-=======
-// UpdateAddonRegistryRequest update addon registry request body
->>>>>>> 4eb9cc11
 type UpdateAddonRegistryRequest struct {
 	Git *addon.GitAddonSource `json:"git,omitempty" validate:"required"`
 }
