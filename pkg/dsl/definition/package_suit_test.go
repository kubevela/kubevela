/*
Copyright 2021 The KubeVela Authors.

Licensed under the Apache License, Version 2.0 (the "License");
you may not use this file except in compliance with the License.
You may obtain a copy of the License at

    http://www.apache.org/licenses/LICENSE-2.0

Unless required by applicable law or agreed to in writing, software
distributed under the License is distributed on an "AS IS" BASIS,
WITHOUT WARRANTIES OR CONDITIONS OF ANY KIND, either express or implied.
See the License for the specific language governing permissions and
limitations under the License.
*/

package definition

import (
	"context"
	"time"

	"cuelang.org/go/cue"
	"cuelang.org/go/cue/build"
	"github.com/google/go-cmp/cmp"
	. "github.com/onsi/ginkgo"
	. "github.com/onsi/gomega"
	crdv1 "k8s.io/apiextensions-apiserver/pkg/apis/apiextensions/v1"
	metav1 "k8s.io/apimachinery/pkg/apis/meta/v1"
	"k8s.io/apimachinery/pkg/apis/meta/v1/unstructured"
	"k8s.io/apimachinery/pkg/runtime/schema"
	"k8s.io/utils/pointer"

	"github.com/oam-dev/kubevela/pkg/dsl/model"
	"github.com/oam-dev/kubevela/pkg/oam/discoverymapper"
	"github.com/oam-dev/kubevela/pkg/oam/util"
)

var _ = Describe("Package discovery resources for definition from K8s APIServer", func() {

	PIt("discovery built-in k8s resource", func() {

		By("test ingress in kube package")
		bi := build.NewContext().NewInstance("", nil)
		pd.ImportBuiltinPackagesFor(bi)
		err := bi.AddFile("-", `
import (
	network "k8s.io/networking/v1beta1"
)

output: network.#Ingress
output: {
	apiVersion: "networking.k8s.io/v1beta1"
	kind:       "Ingress"
	metadata: name: "myapp"
	spec: {
		rules: [{
			host: parameter.domain
			http: {
				paths: [
					for k, v in parameter.http {
						path: k
						backend: {
							serviceName: "myname"
							servicePort: v
						}
					},
				]
			}
		}]
	}
}
parameter: {
	domain: "abc.com"
	http: {
		"/": 80
	}
}`)
		Expect(err).ToNot(HaveOccurred())
		var r cue.Runtime
		inst, err := r.Build(bi)
		Expect(err).Should(BeNil())
		base, err := model.NewBase(inst.Lookup("output"))
		Expect(err).Should(BeNil())
		data, err := base.Unstructured()
		Expect(err).Should(BeNil())

		Expect(cmp.Diff(data, &unstructured.Unstructured{Object: map[string]interface{}{
			"kind":       "Ingress",
			"apiVersion": "networking.k8s.io/v1beta1",
			"metadata":   map[string]interface{}{"name": "myapp"},
			"spec": map[string]interface{}{
				"rules": []interface{}{
					map[string]interface{}{
						"host": "abc.com",
						"http": map[string]interface{}{
							"paths": []interface{}{
								map[string]interface{}{
									"path": "/",
									"backend": map[string]interface{}{
										"serviceName": "myname",
										"servicePort": int64(80),
									}}}}}}}},
		})).Should(BeEquivalentTo(""))
		By("test Invalid Import path")
		bi = build.NewContext().NewInstance("", nil)
		pd.ImportBuiltinPackagesFor(bi)
		bi.AddFile("-", `
import (
	"k8s.io/networking/v1"
)

output: v1.#Deployment
output: {
	metadata: {
		"name": parameter.name
	}
	spec: template: spec: {
		containers: [{
			name:"invalid-path",
			image: parameter.image
		}]
	}
}

parameter: {
	name:  "myapp"
	image: "nginx"
}`)
		inst, err = r.Build(bi)
		Expect(err).Should(BeNil())
		_, err = model.NewBase(inst.Lookup("output"))
		Expect(err).ShouldNot(BeNil())
		Expect(err.Error()).Should(Equal("_|_ // undefined field \"#Deployment\"\n"))

		By("test Deployment in kube package")
		bi = build.NewContext().NewInstance("", nil)
		pd.ImportBuiltinPackagesFor(bi)
		bi.AddFile("-", `
import (
	apps "k8s.io/apps/v1"
)

output: apps.#Deployment
output: {
	metadata: {
		"name": parameter.name
	}
	spec: template: spec: {
		containers: [{
			name:"haha",
			image: parameter.image
		}]
	}
}

parameter: {
	name:  "myapp"
	image: "nginx"
}`)
		inst, err = r.Build(bi)
		Expect(err).Should(BeNil())
		base, err = model.NewBase(inst.Lookup("output"))
		Expect(err).Should(BeNil())
		data, err = base.Unstructured()
		Expect(err).Should(BeNil())
		Expect(cmp.Diff(data, &unstructured.Unstructured{Object: map[string]interface{}{
			"kind":       "Deployment",
			"apiVersion": "apps/v1",
			"metadata":   map[string]interface{}{"name": "myapp"},
			"spec": map[string]interface{}{
				"selector": map[string]interface{}{},
				"template": map[string]interface{}{
					"spec": map[string]interface{}{
						"containers": []interface{}{
							map[string]interface{}{
								"name":  "haha",
								"image": "nginx"}}}}}},
		})).Should(BeEquivalentTo(""))

		By("test Secret in kube package")
		bi = build.NewContext().NewInstance("", nil)
		pd.ImportBuiltinPackagesFor(bi)
		bi.AddFile("-", `
import ("k8s.io/core/v1")

output: v1.#Secret
output: {
	metadata: {
		"name": parameter.name
	}
	type:"kubevela"
}

parameter: {
	name:  "myapp"
}`)
		inst, err = r.Build(bi)
		Expect(err).Should(BeNil())
		base, err = model.NewBase(inst.Lookup("output"))
		Expect(err).Should(BeNil())
		data, err = base.Unstructured()
		Expect(err).Should(BeNil())
		Expect(cmp.Diff(data, &unstructured.Unstructured{Object: map[string]interface{}{
			"kind":       "Secret",
			"apiVersion": "v1",
			"metadata":   map[string]interface{}{"name": "myapp"},
			"type":       "kubevela"}})).Should(BeEquivalentTo(""))

		By("test Service in kube package")
		bi = build.NewContext().NewInstance("", nil)
		pd.ImportBuiltinPackagesFor(bi)
		bi.AddFile("-", `
import ("k8s.io/core/v1")

output: v1.#Service
output: {
	metadata: {
		"name": parameter.name
	}
	spec: type: "ClusterIP",
}

parameter: {
	name:  "myapp"
}`)
		inst, err = r.Build(bi)
		Expect(err).Should(BeNil())
		base, err = model.NewBase(inst.Lookup("output"))
		Expect(err).Should(BeNil())
		data, err = base.Unstructured()
		Expect(err).Should(BeNil())
		Expect(cmp.Diff(data, &unstructured.Unstructured{Object: map[string]interface{}{
			"kind":       "Service",
			"apiVersion": "v1",
			"metadata":   map[string]interface{}{"name": "myapp"},
			"spec": map[string]interface{}{
				"type": "ClusterIP"}},
		})).Should(BeEquivalentTo(""))
		Expect(pd.Exist(metav1.GroupVersionKind{
			Group:   "",
			Version: "v1",
			Kind:    "Service",
		})).Should(Equal(true))

		By("Check newly added CRD refreshed and could be used in CUE package")
		crd1 := crdv1.CustomResourceDefinition{
			ObjectMeta: metav1.ObjectMeta{
				Name: "foo.example.com",
			},
			Spec: crdv1.CustomResourceDefinitionSpec{
				Group: "example.com",
				Names: crdv1.CustomResourceDefinitionNames{
					Kind:     "Foo",
					ListKind: "FooList",
					Plural:   "foo",
					Singular: "foo",
				},
				Versions: []crdv1.CustomResourceDefinitionVersion{{
					Name:         "v1",
					Served:       true,
					Storage:      true,
					Subresources: &crdv1.CustomResourceSubresources{Status: &crdv1.CustomResourceSubresourceStatus{}},
					Schema: &crdv1.CustomResourceValidation{
						OpenAPIV3Schema: &crdv1.JSONSchemaProps{
							Type: "object",
							Properties: map[string]crdv1.JSONSchemaProps{
								"spec": {
									Type:                   "object",
									XPreserveUnknownFields: pointer.BoolPtr(true),
									Properties: map[string]crdv1.JSONSchemaProps{
										"key": {Type: "string"},
									}},
								"status": {
									Type:                   "object",
									XPreserveUnknownFields: pointer.BoolPtr(true),
									Properties: map[string]crdv1.JSONSchemaProps{
										"key":      {Type: "string"},
										"app-hash": {Type: "string"},
									}}}}}},
				},
				Scope: crdv1.NamespaceScoped,
			},
		}
		Expect(k8sClient.Create(context.Background(), &crd1)).Should(SatisfyAny(BeNil(), &util.AlreadyExistMatcher{}))

		mapper, err := discoverymapper.New(cfg)
		Expect(err).ShouldNot(HaveOccurred())
		Eventually(func() error {
			_, err := mapper.RESTMapping(schema.GroupKind{Group: "example.com", Kind: "Foo"}, "v1")
			return err
		}, time.Second*2, time.Millisecond*300).Should(BeNil())

		Expect(pd.Exist(metav1.GroupVersionKind{
			Group:   "example.com",
			Version: "v1",
			Kind:    "Foo",
		})).Should(Equal(false))

		By("test new added CRD in kube package")
		Eventually(func() error {
			if err := pd.RefreshKubePackagesFromCluster(); err != nil {
				return err
			}
			bi = build.NewContext().NewInstance("", nil)
			pd.ImportBuiltinPackagesFor(bi)
<<<<<<< HEAD
			bi.AddFile("-", `
import ("example.com/v1")
=======
			if err = bi.AddFile("-", `
import ("kube/example.com/v1")
>>>>>>> 0e9a3ceb

output: v1.#Foo
output: {
	spec: key: "test1"
    status: key: "test2"
}
<<<<<<< HEAD
`)
=======
`); err != nil {
				return err
			}
>>>>>>> 0e9a3ceb
			inst, err = r.Build(bi)
			if err != nil {
				return err
			}
			return nil
		}, time.Second*5, time.Millisecond*300).Should(BeNil())

		base, err = model.NewBase(inst.Lookup("output"))
		Expect(err).Should(BeNil())
		data, err = base.Unstructured()
		Expect(err).Should(BeNil())
		Expect(cmp.Diff(data, &unstructured.Unstructured{Object: map[string]interface{}{
			"kind":       "Foo",
			"apiVersion": "example.com/v1",
			"spec": map[string]interface{}{
				"key": "test1"},
			"status": map[string]interface{}{
				"key": "test2"}},
		})).Should(BeEquivalentTo(""))

	})

})<|MERGE_RESOLUTION|>--- conflicted
+++ resolved
@@ -304,26 +304,17 @@
 			}
 			bi = build.NewContext().NewInstance("", nil)
 			pd.ImportBuiltinPackagesFor(bi)
-<<<<<<< HEAD
 			bi.AddFile("-", `
 import ("example.com/v1")
-=======
-			if err = bi.AddFile("-", `
-import ("kube/example.com/v1")
->>>>>>> 0e9a3ceb
 
 output: v1.#Foo
 output: {
 	spec: key: "test1"
     status: key: "test2"
 }
-<<<<<<< HEAD
-`)
-=======
 `); err != nil {
 				return err
 			}
->>>>>>> 0e9a3ceb
 			inst, err = r.Build(bi)
 			if err != nil {
 				return err
