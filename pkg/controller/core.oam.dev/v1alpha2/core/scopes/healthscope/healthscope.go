/*
Copyright 2021 The Crossplane Authors.

Licensed under the Apache License, Version 2.0 (the "License");
you may not use this file except in compliance with the License.
You may obtain a copy of the License at

	http://www.apache.org/licenses/LICENSE-2.0

Unless required by applicable law or agreed to in writing, software
distributed under the License is distributed on an "AS IS" BASIS,
WITHOUT WARRANTIES OR CONDITIONS OF ANY KIND, either express or implied.
See the License for the specific language governing permissions and
limitations under the License.
*/

package healthscope

import (
	"context"
	"encoding/json"
	"fmt"
	"reflect"
	"sort"
	"strconv"
	"strings"
	"time"

	"github.com/pkg/errors"
	apps "k8s.io/api/apps/v1"
	core "k8s.io/api/core/v1"
	metav1 "k8s.io/apimachinery/pkg/apis/meta/v1"
	"k8s.io/apimachinery/pkg/apis/meta/v1/unstructured"
	"k8s.io/apimachinery/pkg/runtime"
	"k8s.io/apimachinery/pkg/types"
	"sigs.k8s.io/controller-runtime/pkg/client"

	terraformtypes "github.com/oam-dev/terraform-controller/api/types"
	terraformapi "github.com/oam-dev/terraform-controller/api/v1beta1"

	"github.com/oam-dev/kubevela/apis/core.oam.dev/v1alpha2"
	oamtypes "github.com/oam-dev/kubevela/apis/types"
	af "github.com/oam-dev/kubevela/pkg/appfile"
	"github.com/oam-dev/kubevela/pkg/cue/process"
	"github.com/oam-dev/kubevela/pkg/oam"
)

const (
	infoFmtUnknownWorkload    = "APIVersion %v Kind %v workload is unknown for HealthScope "
	infoFmtReady              = "Ready:%d/%d "
	errHealthCheck            = "error occurs in health check "
	errGetVersioningWorkloads = "error occurs when get versioning peer workloads refs"

	defaultTimeout = 10 * time.Second
)

// HealthStatus represents health status strings.
type HealthStatus = v1alpha2.HealthStatus

const (
	// StatusHealthy represents healthy status.
	StatusHealthy = v1alpha2.StatusHealthy
	// StatusUnhealthy represents unhealthy status.
	StatusUnhealthy = v1alpha2.StatusUnhealthy
	// StatusUnknown represents unknown status.
	StatusUnknown = v1alpha2.StatusUnknown
)

var (
	kindDeployment  = reflect.TypeOf(apps.Deployment{}).Name()
	kindService     = reflect.TypeOf(core.Service{}).Name()
	kindStatefulSet = reflect.TypeOf(apps.StatefulSet{}).Name()
	kindDaemonSet   = reflect.TypeOf(apps.DaemonSet{}).Name()
)

// AppHealthCondition holds health status of an application
type AppHealthCondition = v1alpha2.AppHealthCondition

// WorkloadHealthCondition holds health status of a workload
type WorkloadHealthCondition = v1alpha2.WorkloadHealthCondition

// TraitHealthCondition holds health status of a trait
type TraitHealthCondition = v1alpha2.TraitHealthCondition

// ScopeHealthCondition holds health condition of a scope
type ScopeHealthCondition = v1alpha2.ScopeHealthCondition

// A WorloadHealthChecker checks health status of specified resource
// and saves status into an HealthCondition object.
type WorloadHealthChecker interface {
	Check(context.Context, client.Client, core.ObjectReference, string) *WorkloadHealthCondition
}

// WorkloadHealthCheckFn checks health status of specified resource
// and saves status into an HealthCondition object.
type WorkloadHealthCheckFn func(context.Context, client.Client, core.ObjectReference, string) *WorkloadHealthCondition

// Check the health status of specified resource
func (fn WorkloadHealthCheckFn) Check(ctx context.Context, c client.Client, tr core.ObjectReference, ns string) *WorkloadHealthCondition {
	r := fn(ctx, c, tr, ns)
	if r == nil {
		return r
	}
	// check all workloads of a version-enabled component
	peerRefs, err := getVersioningPeerWorkloadRefs(ctx, c, tr, ns)
	if err != nil {
		r.HealthStatus = StatusUnhealthy
		r.Diagnosis = fmt.Sprintf("%s %s:%s",
			r.Diagnosis,
			errGetVersioningWorkloads,
			err.Error())
		return r
	}

	if len(peerRefs) > 0 {
		var peerHCs PeerHealthConditions
		for _, peerRef := range peerRefs {
			if peerHC := fn(ctx, c, peerRef, ns); peerHC != nil {
				peerHCs = append(peerHCs, *peerHC.DeepCopy())
			}
		}
		peerHCs.MergePeerWorkloadsConditions(r)
	}
	return r
}

<<<<<<< HEAD
=======
// CheckContainerziedWorkloadHealth check health condition of ContainerizedWorkload
func CheckContainerziedWorkloadHealth(ctx context.Context, c client.Client, ref core.ObjectReference, namespace string) *WorkloadHealthCondition {
	if ref.GroupVersionKind() != v1alpha2.SchemeGroupVersion.WithKind(kindContainerizedWorkload) {
		return nil
	}
	r := &WorkloadHealthCondition{
		HealthStatus:   StatusHealthy,
		TargetWorkload: ref,
	}

	unstructuredCW := &unstructured.Unstructured{}
	unstructuredCW.SetGroupVersionKind(v1alpha2.SchemeGroupVersion.WithKind(kindContainerizedWorkload))
	if err := c.Get(ctx, types.NamespacedName{Namespace: namespace, Name: ref.Name}, unstructuredCW); err != nil {
		r.HealthStatus = StatusUnhealthy
		r.Diagnosis = errors.Wrap(err, errHealthCheck).Error()
		return r
	}
	cwObj := &v1alpha2.ContainerizedWorkload{}
	if err := runtime.DefaultUnstructuredConverter.FromUnstructured(unstructuredCW.Object, cwObj); err != nil {
		r.Diagnosis = errors.Wrap(err, errHealthCheck).Error()
		return r
	}
	r.ComponentName = getComponentNameFromLabel(cwObj)
	r.TargetWorkload.UID = cwObj.GetUID()

	childRefs := cwObj.Status.Resources
	updateChildResourcesCondition(ctx, c, namespace, r, ref, childRefs)
	return r
}

func updateChildResourcesCondition(ctx context.Context, c client.Client, namespace string, r *WorkloadHealthCondition, ref core.ObjectReference, childRefs []core.ObjectReference) {
	subConditions := []*WorkloadHealthCondition{}
	if len(childRefs) != 2 {
		// one deployment and one svc are required by containerizedworkload
		r.Diagnosis = fmt.Sprintf(infoFmtNoChildRes, ref.Name)
		r.HealthStatus = StatusUnhealthy
		return
	}
	for _, childRef := range childRefs {
		switch childRef.Kind {
		case kindDeployment:
			// reuse Deployment health checker
			childCondition := CheckDeploymentHealth(ctx, c, childRef, namespace)
			subConditions = append(subConditions, childCondition)
		case kindService:
			childCondition := &WorkloadHealthCondition{
				TargetWorkload: childRef,
				HealthStatus:   StatusHealthy,
			}
			o := unstructured.Unstructured{}
			o.SetAPIVersion(childRef.APIVersion)
			o.SetKind(childRef.Kind)
			if err := c.Get(ctx, types.NamespacedName{Namespace: namespace, Name: childRef.Name}, &o); err != nil {
				childCondition.HealthStatus = StatusUnhealthy
				childCondition.Diagnosis = errors.Wrap(err, errHealthCheck).Error()
			}
			subConditions = append(subConditions, childCondition)
		}
	}

	for _, sc := range subConditions {
		if sc.HealthStatus != StatusHealthy {
			r.HealthStatus = StatusUnhealthy
		}
		r.Diagnosis = fmt.Sprintf("%s%s", r.Diagnosis, sc.Diagnosis)
	}
}

>>>>>>> 48002641
// CheckDeploymentHealth checks health condition of Deployment
func CheckDeploymentHealth(ctx context.Context, client client.Client, ref core.ObjectReference, namespace string) *WorkloadHealthCondition {
	if ref.GroupVersionKind() != apps.SchemeGroupVersion.WithKind(kindDeployment) {
		return nil
	}
	r := &WorkloadHealthCondition{
		HealthStatus:   StatusUnhealthy,
		TargetWorkload: ref,
	}

	unstructuredDeployment := &unstructured.Unstructured{}
	unstructuredDeployment.SetGroupVersionKind(apps.SchemeGroupVersion.WithKind(kindDeployment))
	deploymentRef := types.NamespacedName{Namespace: namespace, Name: ref.Name}
	if err := client.Get(ctx, deploymentRef, unstructuredDeployment); err != nil {
		r.Diagnosis = errors.Wrap(err, errHealthCheck).Error()
		return r
	}

	deployment := new(apps.Deployment)
	if err := runtime.DefaultUnstructuredConverter.FromUnstructured(unstructuredDeployment.Object, deployment); err != nil {
		r.Diagnosis = errors.Wrap(err, errHealthCheck).Error()
		return r
	}

	r.ComponentName = getComponentNameFromLabel(deployment)
	r.TargetWorkload.UID = deployment.GetUID()

	requiredReplicas := int32(0)
	if deployment.Spec.Replicas != nil {
		requiredReplicas = *deployment.Spec.Replicas
	}

	r.Diagnosis = fmt.Sprintf(infoFmtReady, deployment.Status.ReadyReplicas, requiredReplicas)

	// Health criteria
	if deployment.Status.ReadyReplicas != requiredReplicas {
		return r
	}
	r.HealthStatus = StatusHealthy
	return r
}

// CheckStatefulsetHealth checks health condition of StatefulSet
func CheckStatefulsetHealth(ctx context.Context, client client.Client, ref core.ObjectReference, namespace string) *WorkloadHealthCondition {
	if ref.GroupVersionKind() != apps.SchemeGroupVersion.WithKind(kindStatefulSet) {
		return nil
	}
	r := &WorkloadHealthCondition{
		HealthStatus:   StatusUnhealthy,
		TargetWorkload: ref,
	}

	unstructuredStatefulSet := &unstructured.Unstructured{}
	unstructuredStatefulSet.SetGroupVersionKind(apps.SchemeGroupVersion.WithKind(kindStatefulSet))
	statefulSetRef := types.NamespacedName{Namespace: namespace, Name: ref.Name}
	if err := client.Get(ctx, statefulSetRef, unstructuredStatefulSet); err != nil {
		r.Diagnosis = errors.Wrap(err, errHealthCheck).Error()
		return r
	}

	statefulSet := new(apps.StatefulSet)
	if err := runtime.DefaultUnstructuredConverter.FromUnstructured(unstructuredStatefulSet.Object, statefulSet); err != nil {
		r.Diagnosis = errors.Wrap(err, errHealthCheck).Error()
		return r
	}

	r.ComponentName = getComponentNameFromLabel(statefulSet)
	r.TargetWorkload.UID = statefulSet.GetUID()
	requiredReplicas := int32(0)
	if statefulSet.Spec.Replicas != nil {
		requiredReplicas = *statefulSet.Spec.Replicas
	}
	r.Diagnosis = fmt.Sprintf(infoFmtReady, statefulSet.Status.ReadyReplicas, requiredReplicas)

	// Health criteria
	if statefulSet.Status.ReadyReplicas != requiredReplicas {
		return r
	}
	r.HealthStatus = StatusHealthy
	return r
}

// CheckDaemonsetHealth checks health condition of DaemonSet
func CheckDaemonsetHealth(ctx context.Context, client client.Client, ref core.ObjectReference, namespace string) *WorkloadHealthCondition {
	if ref.GroupVersionKind() != apps.SchemeGroupVersion.WithKind(kindDaemonSet) {
		return nil
	}
	r := &WorkloadHealthCondition{
		HealthStatus:   StatusUnhealthy,
		TargetWorkload: ref,
	}

	unstructuredDaemonSet := &unstructured.Unstructured{}
	unstructuredDaemonSet.SetGroupVersionKind(apps.SchemeGroupVersion.WithKind(kindDaemonSet))
	daemonSetRef := types.NamespacedName{Namespace: namespace, Name: ref.Name}
	if err := client.Get(ctx, daemonSetRef, unstructuredDaemonSet); err != nil {
		r.Diagnosis = errors.Wrap(err, errHealthCheck).Error()
		return r
	}

	daemonSet := new(apps.DaemonSet)
	if err := runtime.DefaultUnstructuredConverter.FromUnstructured(unstructuredDaemonSet.Object, daemonSet); err != nil {
		r.Diagnosis = errors.Wrap(err, errHealthCheck).Error()
		return r
	}

	r.ComponentName = getComponentNameFromLabel(daemonSet)
	r.TargetWorkload.UID = daemonSet.GetUID()
	r.Diagnosis = fmt.Sprintf(infoFmtReady, daemonSet.Status.NumberReady, daemonSet.Status.DesiredNumberScheduled)

	// Health criteria
	if daemonSet.Status.NumberUnavailable != 0 {
		return r
	}
	r.HealthStatus = StatusHealthy
	return r
}

// CheckByHealthCheckTrait checks health condition through HealthCheckTrait.
func CheckByHealthCheckTrait(ctx context.Context, c client.Client, wlRef core.ObjectReference, ns string) *WorkloadHealthCondition {
	// TODO(roywang) implement HealthCheckTrait feature
	return nil
}

// CheckUnknownWorkload handles unknown type workloads.
func CheckUnknownWorkload(ctx context.Context, c client.Client, wlRef core.ObjectReference, ns string) *WorkloadHealthCondition {
	healthCondition := &WorkloadHealthCondition{
		TargetWorkload: wlRef,
		HealthStatus:   StatusUnknown,
		Diagnosis:      fmt.Sprintf(infoFmtUnknownWorkload, wlRef.APIVersion, wlRef.Kind),
	}

	wl := &unstructured.Unstructured{}
	wl.SetGroupVersionKind(wlRef.GroupVersionKind())
	if err := c.Get(ctx, client.ObjectKey{Namespace: ns, Name: wlRef.Name}, wl); err != nil {
		healthCondition.Diagnosis = errors.Wrap(err, errHealthCheck).Error()
		return healthCondition
	}
	healthCondition.ComponentName = getComponentNameFromLabel(wl)

	// for unknown workloads, just show status instead of precise diagnosis
	wlStatus, _, _ := unstructured.NestedMap(wl.UnstructuredContent(), "status")
	wlStatusR, err := json.Marshal(wlStatus)
	if err != nil {
		healthCondition.Diagnosis = errors.Wrap(err, errHealthCheck).Error()
		return healthCondition
	}
	healthCondition.WorkloadStatus = string(wlStatusR)
	return healthCondition
}

func getComponentNameFromLabel(o metav1.Object) string {
	if o == nil {
		return ""
	}
	compName, exist := o.GetLabels()[oam.LabelAppComponent]
	if !exist {
		compName = ""
	}
	return compName
}

func getAppConfigNameFromLabel(o metav1.Object) string {
	if o == nil {
		return ""
	}
	appName, exist := o.GetLabels()[oam.LabelAppName]
	if !exist {
		appName = ""
	}
	return appName
}

func getVersioningPeerWorkloadRefs(ctx context.Context, c client.Reader, wlRef core.ObjectReference, ns string) ([]core.ObjectReference, error) {
	o := &unstructured.Unstructured{}
	o.SetGroupVersionKind(wlRef.GroupVersionKind())
	if err := c.Get(ctx, client.ObjectKey{Namespace: ns, Name: wlRef.Name}, o); err != nil {
		return nil, err
	}

	compName := getComponentNameFromLabel(o)
	appName := getAppConfigNameFromLabel(o)
	if compName == "" || appName == "" {
		// if missing these lables, cannot get peer workloads
		return nil, nil
	}

	peerRefs := []core.ObjectReference{}
	l := &unstructured.UnstructuredList{}
	l.SetGroupVersionKind(wlRef.GroupVersionKind())

	opts := []client.ListOption{
		client.InNamespace(ns),
		client.MatchingLabels{
			oam.LabelAppComponent: compName,
			oam.LabelAppName:      appName},
	}
	if err := c.List(ctx, l, opts...); err != nil {
		return nil, err
	}

	for _, obj := range l.Items {
		if obj.GetName() == o.GetName() {
			continue
		}
		tmpRef := core.ObjectReference{}
		tmpRef.SetGroupVersionKind(obj.GroupVersionKind())
		tmpRef.Name = obj.GetName()
		peerRefs = append(peerRefs, tmpRef)
	}
	return peerRefs, nil
}

// PeerHealthConditions refers to a slice of health condition of worloads
// belonging to one version-enabled component
type PeerHealthConditions []WorkloadHealthCondition

func (p PeerHealthConditions) Len() int { return len(p) }
func (p PeerHealthConditions) Less(i, j int) bool {
	// sort by revision number in descending order
	return extractRevision(p[i].TargetWorkload.Name) > extractRevision(p[j].TargetWorkload.Name)
}
func (p PeerHealthConditions) Swap(i, j int) { p[i], p[j] = p[j], p[i] }

// exract revision number from revision name in format: <comp-name>-v<revision number>
// any non-qualified format should return 0
func extractRevision(c string) int {
	i, _ := strconv.ParseInt(c[strings.LastIndex(c, "v")+1:], 10, 0)
	return int(i)
}

// MergePeerWorkloadsConditions merge health conditions of all peer workloads into basic
func (p PeerHealthConditions) MergePeerWorkloadsConditions(basic *WorkloadHealthCondition) {
	if basic == nil || len(p) == 0 {
		return
	}
	// copy to keep idempotent
	peerHCs := make(PeerHealthConditions, len(p))
	copy(peerHCs, p)
	//nolint:makezero
	peerHCs = append(peerHCs, *basic.DeepCopy())

	// sort by revision number in descending order
	sort.Sort(peerHCs)

	for _, peerHC := range peerHCs {
		if peerHC.HealthStatus == StatusUnhealthy {
			// if ANY peer workload is unhealthy
			// then the overall condition is unhealthy
			basic.HealthStatus = StatusUnhealthy
		}
	}
	// re-format diagnosis/workloadStatus to show multiple workloads'
	if basic.HealthStatus == StatusUnknown {
		basic.WorkloadStatus = fmt.Sprintf("%s:%s", peerHCs[0].TargetWorkload.Name, peerHCs[0].WorkloadStatus)
		for _, peerHC := range peerHCs[1:] {
			basic.WorkloadStatus = fmt.Sprintf("%s %s:%s",
				basic.WorkloadStatus,
				peerHC.TargetWorkload.Name,
				peerHC.WorkloadStatus)
		}
	} else {
		basic.Diagnosis = fmt.Sprintf("%s:%s", peerHCs[0].TargetWorkload.Name, peerHCs[0].Diagnosis)
		for i, peerHC := range peerHCs[1:] {
			if i > 0 && peerHC.Diagnosis == fmt.Sprintf(infoFmtReady, 0, 0) {
				// skip timeworn ones
				continue
			}
			basic.Diagnosis = fmt.Sprintf("%s %s:%s",
				basic.Diagnosis,
				peerHC.TargetWorkload.Name,
				peerHC.Diagnosis)
		}
	}
}

// CUEBasedHealthCheck check workload and traits health through CUE-based health checking approach.
func CUEBasedHealthCheck(ctx context.Context, c client.Client, wlRef WorkloadReference, ns string, appfile *af.Appfile) (*WorkloadHealthCondition, []*TraitHealthCondition) {
	wlHealth := &WorkloadHealthCondition{
		TargetWorkload: wlRef.ObjectReference,
	}

	o := &unstructured.Unstructured{}
	o.SetGroupVersionKind(wlRef.GroupVersionKind())
	if err := c.Get(ctx, client.ObjectKey{Namespace: ns, Name: wlRef.Name}, o); err != nil {
		wlHealth.HealthStatus = StatusUnhealthy
		wlHealth.Diagnosis = errors.Wrap(err, errHealthCheck).Error()
		return wlHealth, nil
	}
	compName := getComponentNameFromLabel(o)
	wlHealth.ComponentName = compName

	var wl *af.Workload
	for _, v := range appfile.Workloads {
		if v.Name == compName {
			wl = v
			break
		}
	}
	if wl == nil {
		// almost impossible
		return nil, nil
	}

	var pCtx process.Context

	// if error occurs when check workload health, it's not allowed to check traits
	// because CUE-based health checking replies on valid process context
	okToCheckTrait := false

	func() {

		switch wl.CapabilityCategory {
		case oamtypes.TerraformCategory:
			pCtx = af.NewBasicContext(wl, appfile.Name, appfile.AppRevisionName, appfile.Namespace)
			ctx := context.Background()
			var configuration terraformapi.Configuration
			if err := c.Get(ctx, client.ObjectKey{Name: wl.Name, Namespace: ns}, &configuration); err != nil {
				wlHealth.HealthStatus = StatusUnhealthy
				wlHealth.Diagnosis = errors.Wrap(err, errHealthCheck).Error()
			}
			if configuration.Status.Apply.State != terraformtypes.Available {
				wlHealth.HealthStatus = StatusUnhealthy
			} else {
				wlHealth.HealthStatus = StatusHealthy
			}
			wlHealth.Diagnosis = configuration.Status.Apply.Message
			okToCheckTrait = true
		default:
			pCtx = process.NewProcessContextWithCtx(ctx, ns, wl.Name, appfile.Name, appfile.AppRevisionName)
			if wl.CapabilityCategory != oamtypes.CUECategory {
				templateStr, err := af.GenerateCUETemplate(wl)
				if err != nil {
					wlHealth.HealthStatus = StatusUnhealthy
					wlHealth.Diagnosis = errors.Wrap(err, errHealthCheck).Error()
					return
				}
				wl.FullTemplate.TemplateStr = templateStr
			}

			if err := wl.EvalContext(pCtx); err != nil {
				wlHealth.HealthStatus = StatusUnhealthy
				wlHealth.Diagnosis = errors.Wrap(err, errHealthCheck).Error()
				return
			}
			// if workload has no CUE-based health template, skip check workload,
			// but still okay to check traits because process context is ready
			if len(wl.FullTemplate.Health) == 0 {
				wlHealth = nil
				okToCheckTrait = true
				return
			}
			isHealthy, err := wl.EvalHealth(pCtx, c, ns)
			if err != nil {
				wlHealth.HealthStatus = StatusUnhealthy
				wlHealth.Diagnosis = errors.Wrap(err, errHealthCheck).Error()
				return
			}
			if isHealthy {
				wlHealth.HealthStatus = StatusHealthy
			} else {
				// TODO(wonderflow): we should add a custom way to let the template say why it's unhealthy, only a bool flag is not enough
				wlHealth.HealthStatus = StatusUnhealthy
			}
			wlHealth.CustomStatusMsg, err = wl.EvalStatus(pCtx, c, ns)
			if err != nil {
				wlHealth.Diagnosis = errors.Wrap(err, errHealthCheck).Error()
			}
			okToCheckTrait = true
		}
	}()

	traits := make([]*v1alpha2.TraitHealthCondition, len(wl.Traits))
	for i, tr := range wl.Traits {
		tHealth := &v1alpha2.TraitHealthCondition{
			Type: tr.Name,
		}
		if !okToCheckTrait {
			tHealth.HealthStatus = StatusUnknown
			tHealth.Diagnosis = "error occurs in checking workload health"
			traits[i] = tHealth
			continue
		}

		if len(tr.FullTemplate.Health) == 0 {
			tHealth.HealthStatus = StatusHealthy
			tHealth.Diagnosis = "no CUE-based health check template"
			traits[i] = tHealth
			continue
		}
		if err := tr.EvalContext(pCtx); err != nil {
			tHealth.HealthStatus = StatusUnhealthy
			tHealth.Diagnosis = errors.Wrap(err, errHealthCheck).Error()
			traits[i] = tHealth
			continue
		}
		isHealthy, err := tr.EvalHealth(pCtx, c, ns)
		if err != nil {
			tHealth.HealthStatus = StatusUnhealthy
			tHealth.Diagnosis = errors.Wrap(err, errHealthCheck).Error()
			traits[i] = tHealth
			continue
		}
		if isHealthy {
			tHealth.HealthStatus = StatusHealthy
		} else {
			// TODO(wonderflow): we should add a custom way to let the template say why it's unhealthy, only a bool flag is not enough
			tHealth.HealthStatus = StatusUnhealthy
		}
		tHealth.CustomStatusMsg, err = tr.EvalStatus(pCtx, c, ns)
		if err != nil {
			tHealth.Diagnosis = errors.Wrap(err, errHealthCheck).Error()
		}
		traits[i] = tHealth
	}
	return wlHealth, traits
}<|MERGE_RESOLUTION|>--- conflicted
+++ resolved
@@ -124,77 +124,6 @@
 	return r
 }
 
-<<<<<<< HEAD
-=======
-// CheckContainerziedWorkloadHealth check health condition of ContainerizedWorkload
-func CheckContainerziedWorkloadHealth(ctx context.Context, c client.Client, ref core.ObjectReference, namespace string) *WorkloadHealthCondition {
-	if ref.GroupVersionKind() != v1alpha2.SchemeGroupVersion.WithKind(kindContainerizedWorkload) {
-		return nil
-	}
-	r := &WorkloadHealthCondition{
-		HealthStatus:   StatusHealthy,
-		TargetWorkload: ref,
-	}
-
-	unstructuredCW := &unstructured.Unstructured{}
-	unstructuredCW.SetGroupVersionKind(v1alpha2.SchemeGroupVersion.WithKind(kindContainerizedWorkload))
-	if err := c.Get(ctx, types.NamespacedName{Namespace: namespace, Name: ref.Name}, unstructuredCW); err != nil {
-		r.HealthStatus = StatusUnhealthy
-		r.Diagnosis = errors.Wrap(err, errHealthCheck).Error()
-		return r
-	}
-	cwObj := &v1alpha2.ContainerizedWorkload{}
-	if err := runtime.DefaultUnstructuredConverter.FromUnstructured(unstructuredCW.Object, cwObj); err != nil {
-		r.Diagnosis = errors.Wrap(err, errHealthCheck).Error()
-		return r
-	}
-	r.ComponentName = getComponentNameFromLabel(cwObj)
-	r.TargetWorkload.UID = cwObj.GetUID()
-
-	childRefs := cwObj.Status.Resources
-	updateChildResourcesCondition(ctx, c, namespace, r, ref, childRefs)
-	return r
-}
-
-func updateChildResourcesCondition(ctx context.Context, c client.Client, namespace string, r *WorkloadHealthCondition, ref core.ObjectReference, childRefs []core.ObjectReference) {
-	subConditions := []*WorkloadHealthCondition{}
-	if len(childRefs) != 2 {
-		// one deployment and one svc are required by containerizedworkload
-		r.Diagnosis = fmt.Sprintf(infoFmtNoChildRes, ref.Name)
-		r.HealthStatus = StatusUnhealthy
-		return
-	}
-	for _, childRef := range childRefs {
-		switch childRef.Kind {
-		case kindDeployment:
-			// reuse Deployment health checker
-			childCondition := CheckDeploymentHealth(ctx, c, childRef, namespace)
-			subConditions = append(subConditions, childCondition)
-		case kindService:
-			childCondition := &WorkloadHealthCondition{
-				TargetWorkload: childRef,
-				HealthStatus:   StatusHealthy,
-			}
-			o := unstructured.Unstructured{}
-			o.SetAPIVersion(childRef.APIVersion)
-			o.SetKind(childRef.Kind)
-			if err := c.Get(ctx, types.NamespacedName{Namespace: namespace, Name: childRef.Name}, &o); err != nil {
-				childCondition.HealthStatus = StatusUnhealthy
-				childCondition.Diagnosis = errors.Wrap(err, errHealthCheck).Error()
-			}
-			subConditions = append(subConditions, childCondition)
-		}
-	}
-
-	for _, sc := range subConditions {
-		if sc.HealthStatus != StatusHealthy {
-			r.HealthStatus = StatusUnhealthy
-		}
-		r.Diagnosis = fmt.Sprintf("%s%s", r.Diagnosis, sc.Diagnosis)
-	}
-}
-
->>>>>>> 48002641
 // CheckDeploymentHealth checks health condition of Deployment
 func CheckDeploymentHealth(ctx context.Context, client client.Client, ref core.ObjectReference, namespace string) *WorkloadHealthCondition {
 	if ref.GroupVersionKind() != apps.SchemeGroupVersion.WithKind(kindDeployment) {
