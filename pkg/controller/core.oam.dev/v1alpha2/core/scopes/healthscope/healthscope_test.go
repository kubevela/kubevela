/*
Copyright 2021 The Crossplane Authors.

Licensed under the Apache License, Version 2.0 (the "License");
you may not use this file except in compliance with the License.
You may obtain a copy of the License at

	http://www.apache.org/licenses/LICENSE-2.0

Unless required by applicable law or agreed to in writing, software
distributed under the License is distributed on an "AS IS" BASIS,
WITHOUT WARRANTIES OR CONDITIONS OF ANY KIND, either express or implied.
See the License for the specific language governing permissions and
limitations under the License.
*/

package healthscope

import (
	"context"
	"fmt"
	"sort"
	"testing"

	"github.com/crossplane/crossplane-runtime/pkg/fieldpath"
	"github.com/crossplane/crossplane-runtime/pkg/test"
	"github.com/google/go-cmp/cmp"
	"github.com/pkg/errors"
	"github.com/stretchr/testify/assert"
	apps "k8s.io/api/apps/v1"
	corev1 "k8s.io/api/core/v1"
	v1 "k8s.io/apimachinery/pkg/apis/meta/v1"
	"k8s.io/apimachinery/pkg/apis/meta/v1/unstructured"
	"k8s.io/apimachinery/pkg/types"
	"sigs.k8s.io/controller-runtime/pkg/client"

<<<<<<< HEAD
	"github.com/crossplane/crossplane-runtime/pkg/fieldpath"
	"github.com/crossplane/crossplane-runtime/pkg/test"

	"github.com/pkg/errors"

=======
	corev1alpha2 "github.com/oam-dev/kubevela/apis/core.oam.dev/v1alpha2"
>>>>>>> 48002641
	"github.com/oam-dev/kubevela/pkg/oam"
	"github.com/oam-dev/kubevela/pkg/oam/util"
)

const (
	namespace = "ns"
)

var (
	ctx        = context.Background()
	errMockErr = errors.New("get error")
	varInt1    = int32(1)
)

<<<<<<< HEAD
=======
func TestCheckContainerziedWorkloadHealth(t *testing.T) {
	mockClient := test.NewMockClient()
	cwRef := corev1.ObjectReference{}
	cwRef.SetGroupVersionKind(corev1alpha2.SchemeGroupVersion.WithKind(kindContainerizedWorkload))
	cwRef.Name = "cw"
	deployRef := corev1.ObjectReference{}
	deployRef.SetGroupVersionKind(apps.SchemeGroupVersion.WithKind(kindDeployment))
	deployRef.Name = "deploy"
	svcRef := corev1.ObjectReference{}
	svcRef.SetGroupVersionKind(apps.SchemeGroupVersion.WithKind(kindService))
	cw := corev1alpha2.ContainerizedWorkload{
		Status: corev1alpha2.ContainerizedWorkloadStatus{
			Resources: []corev1.ObjectReference{deployRef, svcRef},
		},
	}

	tests := []struct {
		caseName  string
		mockGetFn test.MockGetFn
		wlRef     corev1.ObjectReference
		expect    *WorkloadHealthCondition
	}{
		{
			caseName: "not matched checker",
			wlRef:    corev1.ObjectReference{},
			expect:   nil,
		},
		{
			caseName: "healthy workload",
			wlRef:    cwRef,
			mockGetFn: func(ctx context.Context, key types.NamespacedName, obj client.Object) error {
				switch o := obj.(type) {
				case *unstructured.Unstructured:
					if key.Name == "cw" {
						cwObj, err := util.Object2Unstructured(cw)
						if err != nil {
							return err
						}
						*o = *cwObj
					}
					if key.Name == "deploy" {
						deployObj, err := util.Object2Unstructured(apps.Deployment{
							Spec: apps.DeploymentSpec{
								Replicas: &varInt1,
							},
							Status: apps.DeploymentStatus{
								ReadyReplicas: 1, // healthy
							},
						})
						if err != nil {
							return err
						}
						*o = *deployObj
					}
					return nil
				}
				return nil
			},
			expect: &WorkloadHealthCondition{
				HealthStatus: StatusHealthy,
			},
		},
		{
			caseName: "unhealthy for deployment not ready",
			wlRef:    cwRef,
			mockGetFn: func(ctx context.Context, key types.NamespacedName, obj client.Object) error {
				switch o := obj.(type) {
				case *unstructured.Unstructured:
					if key.Name == "cw" {
						cwObj, err := util.Object2Unstructured(cw)
						if err != nil {
							return err
						}
						*o = *cwObj
					}
					if key.Name == "deploy" {
						deployObj, err := util.Object2Unstructured(apps.Deployment{
							Spec: apps.DeploymentSpec{
								Replicas: &varInt1,
							},
							Status: apps.DeploymentStatus{
								ReadyReplicas: 0, // unhealthy
							},
						})
						if err != nil {
							return err
						}
						*o = *deployObj
					}
					return nil
				}
				return nil
			},
			expect: &WorkloadHealthCondition{
				HealthStatus: StatusUnhealthy,
			},
		},
		{
			caseName: "unhealthy for ContainerizedWorkload not found",
			wlRef:    cwRef,
			mockGetFn: func(ctx context.Context, key types.NamespacedName, obj client.Object) error {
				return errMockErr
			},
			expect: &WorkloadHealthCondition{
				HealthStatus: StatusUnhealthy,
			},
		},
		{
			caseName: "unhealthy for deployment not found",
			wlRef:    cwRef,
			mockGetFn: func(ctx context.Context, key types.NamespacedName, obj client.Object) error {
				switch o := obj.(type) {
				case *unstructured.Unstructured:
					if key.Name == "cw" {
						cwObj, err := util.Object2Unstructured(cw)
						if err != nil {
							return err
						}
						*o = *cwObj
					}
					if key.Name == "deploy" {
						return errMockErr
					}
					return nil
				}
				return nil
			},
			expect: &WorkloadHealthCondition{
				HealthStatus: StatusUnhealthy,
			},
		},
		{
			caseName: "unhealthy for service not found",
			wlRef:    cwRef,
			mockGetFn: func(ctx context.Context, key types.NamespacedName, obj client.Object) error {
				switch o := obj.(type) {
				case *unstructured.Unstructured:
					if key.Name == "cw" {
						cwObj, err := util.Object2Unstructured(cw)
						if err != nil {
							return err
						}
						*o = *cwObj
					}
					if key.Name == "deploy" {
						deployObj, err := util.Object2Unstructured(apps.Deployment{
							Status: apps.DeploymentStatus{
								ReadyReplicas: 1, // healthy
							},
						})
						if err != nil {
							return err
						}
						*o = *deployObj
					}
					return errMockErr
				}
				return nil
			},
			expect: &WorkloadHealthCondition{
				HealthStatus: StatusUnhealthy,
			},
		},
	}

	for _, tc := range tests {
		func(t *testing.T) {
			mockClient.MockGet = tc.mockGetFn
			result := CheckContainerziedWorkloadHealth(ctx, mockClient, tc.wlRef, namespace)
			if tc.expect == nil {
				assert.Nil(t, result, tc.caseName)
			} else {
				assert.Equal(t, tc.expect.HealthStatus, result.HealthStatus, tc.caseName)
			}
		}(t)
	}
}

>>>>>>> 48002641
func TestCheckDeploymentHealth(t *testing.T) {
	mockClient := test.NewMockClient()
	deployRef := corev1.ObjectReference{}
	deployRef.SetGroupVersionKind(apps.SchemeGroupVersion.WithKind(kindDeployment))
	deployRef.Name = "deploy"

	tests := []struct {
		caseName  string
		mockGetFn test.MockGetFn
		wlRef     corev1.ObjectReference
		expect    *WorkloadHealthCondition
	}{
		{
			caseName: "not matched checker",
			wlRef:    corev1.ObjectReference{},
			expect:   nil,
		},
		{
			caseName: "healthy workload",
			wlRef:    deployRef,
			mockGetFn: func(ctx context.Context, key types.NamespacedName, obj client.Object) error {
				switch o := obj.(type) {
				case *unstructured.Unstructured:
					if key.Name == "deploy" {
						deployObj, err := util.Object2Unstructured(apps.Deployment{
							Spec: apps.DeploymentSpec{
								Replicas: &varInt1,
							},
							Status: apps.DeploymentStatus{
								ReadyReplicas: 1, // healthy
							},
						})
						if err != nil {
							return err
						}
						*o = *deployObj
					}
					return nil
				}
				return nil
			},
			expect: &WorkloadHealthCondition{
				HealthStatus: StatusHealthy,
			},
		},
		{
			caseName: "unhealthy for deployment not ready",
			wlRef:    deployRef,
			mockGetFn: func(ctx context.Context, key types.NamespacedName, obj client.Object) error {
				switch o := obj.(type) {
				case *unstructured.Unstructured:
					if key.Name == "deploy" {
						deployObj, err := util.Object2Unstructured(apps.Deployment{
							Spec: apps.DeploymentSpec{
								Replicas: &varInt1,
							},
							Status: apps.DeploymentStatus{
								ReadyReplicas: 0, // unhealthy
							},
						})
						if err != nil {
							return err
						}
						*o = *deployObj
					}
					return nil
				}
				return nil
			},
			expect: &WorkloadHealthCondition{
				HealthStatus: StatusUnhealthy,
			},
		},
		{
			caseName: "unhealthy for deployment not found",
			wlRef:    deployRef,
			mockGetFn: func(ctx context.Context, key types.NamespacedName, obj client.Object) error {
				return errMockErr
			},
			expect: &WorkloadHealthCondition{
				HealthStatus: StatusUnhealthy,
			},
		},
	}

	for _, tc := range tests {
		func(t *testing.T) {
			mockClient.MockGet = tc.mockGetFn
			result := CheckDeploymentHealth(ctx, mockClient, tc.wlRef, namespace)
			if tc.expect == nil {
				assert.Nil(t, result, tc.caseName)
			} else {
				assert.Equal(t, tc.expect.HealthStatus, result.HealthStatus, tc.caseName)
			}
		}(t)
	}
}

func TestCheckStatefulsetHealth(t *testing.T) {
	mockClient := test.NewMockClient()
	stsRef := corev1.ObjectReference{}
	stsRef.SetGroupVersionKind(apps.SchemeGroupVersion.WithKind(kindStatefulSet))
	stsRef.Name = "sts"

	tests := []struct {
		caseName  string
		mockGetFn test.MockGetFn
		wlRef     corev1.ObjectReference
		expect    *WorkloadHealthCondition
	}{
		{
			caseName: "not matched checker",
			wlRef:    corev1.ObjectReference{},
			expect:   nil,
		},
		{
			caseName: "healthy workload",
			wlRef:    stsRef,
			mockGetFn: func(ctx context.Context, key types.NamespacedName, obj client.Object) error {
				switch o := obj.(type) {
				case *unstructured.Unstructured:
					if key.Name == "sts" {
						stsObj, err := util.Object2Unstructured(apps.StatefulSet{
							Spec: apps.StatefulSetSpec{
								Replicas: &varInt1,
							},
							Status: apps.StatefulSetStatus{
								ReadyReplicas: 1, // healthy
							},
						})
						if err != nil {
							return err
						}
						*o = *stsObj
					}
					return nil
				}
				return nil
			},
			expect: &WorkloadHealthCondition{
				HealthStatus: StatusHealthy,
			},
		},
		{
			caseName: "unhealthy for statefulset not ready",
			wlRef:    stsRef,
			mockGetFn: func(ctx context.Context, key types.NamespacedName, obj client.Object) error {
				switch o := obj.(type) {
				case *unstructured.Unstructured:
					if key.Name == "sts" {
						stsObj, err := util.Object2Unstructured(apps.StatefulSet{
							Spec: apps.StatefulSetSpec{
								Replicas: &varInt1,
							},
							Status: apps.StatefulSetStatus{
								ReadyReplicas: 0, // unhealthy
							},
						})
						if err != nil {
							return err
						}
						*o = *stsObj
					}
					return nil
				}
				return nil
			},
			expect: &WorkloadHealthCondition{
				HealthStatus: StatusUnhealthy,
			},
		},
		{
			caseName: "unhealthy for statefulset not found",
			wlRef:    stsRef,
			mockGetFn: func(ctx context.Context, key types.NamespacedName, obj client.Object) error {
				return errMockErr
			},
			expect: &WorkloadHealthCondition{
				HealthStatus: StatusUnhealthy,
			},
		},
	}

	for _, tc := range tests {
		func(t *testing.T) {
			mockClient.MockGet = tc.mockGetFn
			result := CheckStatefulsetHealth(ctx, mockClient, tc.wlRef, namespace)
			if tc.expect == nil {
				assert.Nil(t, result, tc.caseName)
			} else {
				assert.Equal(t, tc.expect.HealthStatus, result.HealthStatus, tc.caseName)
			}
		}(t)
	}
}

func TestCheckDaemonsetHealth(t *testing.T) {
	mockClient := test.NewMockClient()
	dstRef := corev1.ObjectReference{}
	dstRef.SetGroupVersionKind(apps.SchemeGroupVersion.WithKind(kindDaemonSet))
	dstRef.Name = "dst"

	tests := []struct {
		caseName  string
		mockGetFn test.MockGetFn
		wlRef     corev1.ObjectReference
		expect    *WorkloadHealthCondition
	}{
		{
			caseName: "not matched checker",
			wlRef:    corev1.ObjectReference{},
			expect:   nil,
		},
		{
			caseName: "healthy workload",
			wlRef:    dstRef,
			mockGetFn: func(ctx context.Context, key types.NamespacedName, obj client.Object) error {
				switch o := obj.(type) {
				case *unstructured.Unstructured:
					if key.Name == "dst" {
						dstObj, err := util.Object2Unstructured(apps.DaemonSet{
							Status: apps.DaemonSetStatus{
								NumberUnavailable: 0, // healthy
							},
						})
						if err != nil {
							return err
						}
						*o = *dstObj
					}
					return nil
				}
				return nil
			},
			expect: &WorkloadHealthCondition{
				HealthStatus: StatusHealthy,
			},
		},
		{
			caseName: "unhealthy for daemonset not ready",
			wlRef:    dstRef,
			mockGetFn: func(ctx context.Context, key types.NamespacedName, obj client.Object) error {
				switch o := obj.(type) {
				case *unstructured.Unstructured:
					if key.Name == "dst" {
						dstObj, err := util.Object2Unstructured(apps.DaemonSet{
							Status: apps.DaemonSetStatus{
								NumberUnavailable: 1, // unhealthy
							},
						})
						if err != nil {
							return err
						}
						*o = *dstObj
					}
					return nil
				}
				return nil
			},
			expect: &WorkloadHealthCondition{
				HealthStatus: StatusUnhealthy,
			},
		},
		{
			caseName: "unhealthy for daemonset not found",
			wlRef:    dstRef,
			mockGetFn: func(ctx context.Context, key types.NamespacedName, obj client.Object) error {
				return errMockErr
			},
			expect: &WorkloadHealthCondition{
				HealthStatus: StatusUnhealthy,
			},
		},
	}

	for _, tc := range tests {
		func(t *testing.T) {
			mockClient.MockGet = tc.mockGetFn
			result := CheckDaemonsetHealth(ctx, mockClient, tc.wlRef, namespace)
			if tc.expect == nil {
				assert.Nil(t, result, tc.caseName)
			} else {
				assert.Equal(t, tc.expect.HealthStatus, result.HealthStatus, tc.caseName)
			}
		}(t)
	}
}

func TestCheckUnknownWorkload(t *testing.T) {
	mockError := errors.New("mock error")
	mockClient := test.NewMockClient()
	unknownWL := corev1.ObjectReference{}
	tests := []struct {
		caseName  string
		mockGetFn test.MockGetFn
		expect    *WorkloadHealthCondition
	}{
		{
			caseName: "cannot get workload",
			mockGetFn: func(ctx context.Context, key types.NamespacedName, obj client.Object) error {
				return mockError
			},
			expect: &WorkloadHealthCondition{
				HealthStatus: StatusUnknown,
				Diagnosis:    errors.Wrap(mockError, errHealthCheck).Error(),
			},
		},
		{
			caseName: "unknown workload with status",
			mockGetFn: func(ctx context.Context, key types.NamespacedName, obj client.Object) error {
				o, _ := obj.(*unstructured.Unstructured)
				*o = unstructured.Unstructured{}
				o.Object = make(map[string]interface{})
				fieldpath.Pave(o.Object).SetValue("status.unknown", 1)
				return nil
			},
			expect: &WorkloadHealthCondition{
				HealthStatus:   StatusUnknown,
				Diagnosis:      fmt.Sprintf(infoFmtUnknownWorkload, "", ""),
				WorkloadStatus: "{\"unknown\":1}",
			},
		},
		{
			caseName: "unknown workload without status",
			mockGetFn: func(ctx context.Context, key types.NamespacedName, obj client.Object) error {
				o, _ := obj.(*unstructured.Unstructured)
				*o = unstructured.Unstructured{}
				return nil
			},
			expect: &WorkloadHealthCondition{
				HealthStatus:   StatusUnknown,
				Diagnosis:      fmt.Sprintf(infoFmtUnknownWorkload, "", ""),
				WorkloadStatus: "null",
			},
		},
	}
	for _, tc := range tests {
		func(t *testing.T) {
			mockClient.MockGet = tc.mockGetFn
			result := CheckUnknownWorkload(ctx, mockClient, unknownWL, namespace)
			if tc.expect == nil {
				assert.Nil(t, result, tc.caseName)
			} else {
				assert.Equal(t, tc.expect, result, tc.caseName)
			}
		}(t)
	}
}

func TestCheckVersionEnabledComponent(t *testing.T) {
	deployRef := corev1.ObjectReference{}
	deployRef.SetGroupVersionKind(apps.SchemeGroupVersion.WithKind(kindDeployment))
	deployRef.Name = "main-workload"
	deployObj := apps.Deployment{
		ObjectMeta: v1.ObjectMeta{
			Name: "main-workload",
		},
		Spec: apps.DeploymentSpec{
			Replicas: &varInt1,
		},
		Status: apps.DeploymentStatus{
			ReadyReplicas: 1, // healthy
		}}

	peerDeployObj := apps.Deployment{
		ObjectMeta: v1.ObjectMeta{
			Name: "peer-workload",
		},
		Spec: apps.DeploymentSpec{
			Replicas: &varInt1,
		},
		Status: apps.DeploymentStatus{
			ReadyReplicas: 1, // healthy
		}}

	mockClient := test.NewMockClient()
	tests := []struct {
		caseName   string
		mockGetFn  test.MockGetFn
		mockListFn test.MockListFn
		expect     *WorkloadHealthCondition
	}{
		{
			caseName: "peer workload is healthy",
			mockGetFn: func(ctx context.Context, key types.NamespacedName, obj client.Object) error {
				switch o := obj.(type) {
				case *unstructured.Unstructured:
					if key.Name == "main-workload" {
						deploy, err := util.Object2Unstructured(deployObj)
						if err != nil {
							return err
						}
						*o = *deploy
					} else if key.Name == "peer-workload" {
						peerDeploy, err := util.Object2Unstructured(peerDeployObj)
						if err != nil {
							return err
						}
						*o = *peerDeploy
					} else {
						o.SetLabels(map[string]string{
							oam.LabelAppComponent: "test-comp",
							oam.LabelAppName:      "test-app",
						})
					}
					return nil
				}
				return nil
			},
			mockListFn: func(ctx context.Context, list client.ObjectList, opts ...client.ListOption) error {
				l, _ := list.(*unstructured.UnstructuredList)
				u := unstructured.Unstructured{}
				u.SetAPIVersion("apps/v1")
				u.SetKind("Deployment")
				u.SetName("peer-workload")
				l.Items = []unstructured.Unstructured{u}
				return nil
			},
			expect: &WorkloadHealthCondition{
				HealthStatus: StatusHealthy,
			},
		},
		{
			caseName: "peer workload is unhealthy",
			mockGetFn: func(ctx context.Context, key types.NamespacedName, obj client.Object) error {
				switch o := obj.(type) {
				case *unstructured.Unstructured:
					if key.Name == "main-workload" {
						deploy, err := util.Object2Unstructured(deployObj)
						if err != nil {
							return err
						}
						*o = *deploy
						o.SetLabels(map[string]string{
							oam.LabelAppComponent: "test-comp",
							oam.LabelAppName:      "test-app",
						})
					} else if key.Name == "peer-workload" {
						peerDeployCopy := peerDeployObj.DeepCopy()
						peerDeployCopy.Status.ReadyReplicas = int32(0)
						peerDeploy, err := util.Object2Unstructured(peerDeployCopy)
						if err != nil {
							return err
						}
						*o = *peerDeploy
					}
					return nil
				}
				return nil
			},
			mockListFn: func(ctx context.Context, list client.ObjectList, opts ...client.ListOption) error {
				l, _ := list.(*unstructured.UnstructuredList)
				u := unstructured.Unstructured{}
				u.SetAPIVersion("apps/v1")
				u.SetKind("Deployment")
				u.SetName("peer-workload")
				l.Items = []unstructured.Unstructured{u}
				return nil
			},
			expect: &WorkloadHealthCondition{
				HealthStatus: StatusUnhealthy,
			},
		},
		{
			caseName: "error occurs when get peer workload",
			mockGetFn: func(ctx context.Context, key types.NamespacedName, obj client.Object) error {
				switch o := obj.(type) {
				case *unstructured.Unstructured:
					if key.Name == "main-workload" {
						deploy, err := util.Object2Unstructured(deployObj)
						if err != nil {
							return err
						}
						*o = *deploy
						o.SetLabels(map[string]string{
							oam.LabelAppComponent: "test-comp",
							oam.LabelAppName:      "test-app",
						})
					}
					return nil
				}
				return nil
			},
			mockListFn: func(ctx context.Context, list client.ObjectList, opts ...client.ListOption) error {
				return errMockErr
			},
			expect: &WorkloadHealthCondition{
				HealthStatus: StatusUnhealthy,
			},
		},
	}

	for _, tc := range tests {
		func(t *testing.T) {
			mockClient.MockGet = tc.mockGetFn
			mockClient.MockList = tc.mockListFn
			checker := WorkloadHealthCheckFn(CheckDeploymentHealth)
			result := checker.Check(ctx, mockClient, deployRef, namespace)
			if tc.expect == nil {
				assert.Nil(t, result, tc.caseName)
			} else {
				assert.Equal(t, tc.expect.HealthStatus, result.HealthStatus, tc.caseName)
			}
		}(t)
	}
}

func TestPeerHealthConditionsSort(t *testing.T) {
	tests := []struct {
		caseName string
		d        []string
		w        []string
	}{
		{
			caseName: "all has qualified revision name",
			d:        []string{"comp-v1", "comp-v2", "comp-v12"},
			w:        []string{"comp-v12", "comp-v2", "comp-v1"},
		},
		{
			caseName: "part has qualified revision name",
			d:        []string{"comp-v1", "comp", "comp-v2", "comp-v12"},
			w:        []string{"comp-v12", "comp-v2", "comp-v1", "comp"},
		},
	}
	for _, tc := range tests {
		func(t *testing.T) {
			data := make(PeerHealthConditions, len(tc.d))
			want := make(PeerHealthConditions, len(tc.w))
			for i, v := range tc.d {
				data[i] = WorkloadHealthCondition{
					TargetWorkload: corev1.ObjectReference{Name: v},
				}
			}
			for i, v := range tc.w {
				want[i] = WorkloadHealthCondition{
					TargetWorkload: corev1.ObjectReference{Name: v},
				}
			}
			sort.Sort(data)
			if diff := cmp.Diff(data, want); diff != "" {
				t.Errorf("didn't get expected sorted result %s", diff)
			}
		}(t)
	}

}<|MERGE_RESOLUTION|>--- conflicted
+++ resolved
@@ -1,11 +1,11 @@
 /*
-Copyright 2021 The Crossplane Authors.
+Copyright 2021 The KubeVela Authors.
 
 Licensed under the Apache License, Version 2.0 (the "License");
 you may not use this file except in compliance with the License.
 You may obtain a copy of the License at
 
-	http://www.apache.org/licenses/LICENSE-2.0
+    http://www.apache.org/licenses/LICENSE-2.0
 
 Unless required by applicable law or agreed to in writing, software
 distributed under the License is distributed on an "AS IS" BASIS,
@@ -18,769 +18,313 @@
 
 import (
 	"context"
-	"fmt"
-	"sort"
 	"testing"
 
+	. "github.com/onsi/ginkgo"
+	. "github.com/onsi/gomega"
+
+	"github.com/pkg/errors"
+	"k8s.io/apimachinery/pkg/apis/meta/v1/unstructured"
+	"k8s.io/apimachinery/pkg/types"
+
+	appsv1 "k8s.io/api/apps/v1"
+	corev1 "k8s.io/api/core/v1"
+
+	"sigs.k8s.io/controller-runtime/pkg/client"
+	logf "sigs.k8s.io/controller-runtime/pkg/log"
+	"sigs.k8s.io/controller-runtime/pkg/reconcile"
+
+	"github.com/crossplane/crossplane-runtime/pkg/event"
 	"github.com/crossplane/crossplane-runtime/pkg/fieldpath"
 	"github.com/crossplane/crossplane-runtime/pkg/test"
-	"github.com/google/go-cmp/cmp"
-	"github.com/pkg/errors"
-	"github.com/stretchr/testify/assert"
-	apps "k8s.io/api/apps/v1"
-	corev1 "k8s.io/api/core/v1"
-	v1 "k8s.io/apimachinery/pkg/apis/meta/v1"
-	"k8s.io/apimachinery/pkg/apis/meta/v1/unstructured"
-	"k8s.io/apimachinery/pkg/types"
-	"sigs.k8s.io/controller-runtime/pkg/client"
-
-<<<<<<< HEAD
-	"github.com/crossplane/crossplane-runtime/pkg/fieldpath"
-	"github.com/crossplane/crossplane-runtime/pkg/test"
-
-	"github.com/pkg/errors"
-
-=======
-	corev1alpha2 "github.com/oam-dev/kubevela/apis/core.oam.dev/v1alpha2"
->>>>>>> 48002641
-	"github.com/oam-dev/kubevela/pkg/oam"
+
+	"github.com/oam-dev/kubevela/apis/core.oam.dev/v1alpha2"
+	"github.com/oam-dev/kubevela/apis/core.oam.dev/v1beta1"
+
+	"github.com/oam-dev/kubevela/pkg/oam/mock"
 	"github.com/oam-dev/kubevela/pkg/oam/util"
 )
 
-const (
-	namespace = "ns"
+var (
+	errNotFound = errors.New("HealthScope not found")
+	// errGetResources = errors.New("cannot get resources")
 )
 
-var (
-	ctx        = context.Background()
-	errMockErr = errors.New("get error")
-	varInt1    = int32(1)
-)
-
-<<<<<<< HEAD
-=======
-func TestCheckContainerziedWorkloadHealth(t *testing.T) {
-	mockClient := test.NewMockClient()
-	cwRef := corev1.ObjectReference{}
-	cwRef.SetGroupVersionKind(corev1alpha2.SchemeGroupVersion.WithKind(kindContainerizedWorkload))
-	cwRef.Name = "cw"
-	deployRef := corev1.ObjectReference{}
-	deployRef.SetGroupVersionKind(apps.SchemeGroupVersion.WithKind(kindDeployment))
+func TestHealthScope(t *testing.T) {
+	RegisterFailHandler(Fail)
+	RunSpecs(t, "HealthScope Suite")
+}
+
+var _ = Describe("HealthScope Controller Reconcile Test", func() {
+	mockMgr := &mock.Manager{
+		Client: &test.MockClient{},
+	}
+	MockHealthyChecker := WorkloadHealthCheckFn(
+		func(context.Context, client.Client, corev1.ObjectReference, string) *WorkloadHealthCondition {
+			return &WorkloadHealthCondition{HealthStatus: StatusHealthy}
+		})
+	MockUnhealthyChecker := WorkloadHealthCheckFn(
+		func(context.Context, client.Client, corev1.ObjectReference, string) *WorkloadHealthCondition {
+			return &WorkloadHealthCondition{HealthStatus: StatusUnhealthy}
+		})
+	reconciler := NewReconciler(mockMgr,
+		WithRecorder(event.NewNopRecorder()),
+		WithChecker(MockHealthyChecker),
+	)
+
+	hs := v1alpha2.HealthScope{Spec: v1alpha2.HealthScopeSpec{WorkloadReferences: []corev1.ObjectReference{
+		// add one wlRef to trigger mockChecker
+		{
+			APIVersion: "mock",
+			Kind:       "mock",
+		},
+	}}}
+
+	BeforeEach(func() {
+		logf.Log.Info("Set up resources before an unit test")
+		// remove built-in checkers then fulfill mock checkers
+		reconciler.checkers = []WorloadHealthChecker{}
+	})
+
+	AfterEach(func() {
+		logf.Log.Info("Clean up resources after an unit test")
+	})
+
+	It("Test HealthScope Not Found", func() {
+		reconciler.client = &test.MockClient{
+			MockGet: func(ctx context.Context,
+				key client.ObjectKey, obj client.Object) error {
+				return errNotFound
+			},
+		}
+		result, err := reconciler.Reconcile(context.TODO(), reconcile.Request{})
+		Expect(result).Should(Equal(reconcile.Result{}))
+		Expect(err).Should(util.BeEquivalentToError(errors.Wrap(errNotFound, errGetHealthScope)))
+	})
+
+	It("Test Reconcile UpdateHealthStatus Error", func() {
+		reconciler.checkers = append(reconciler.checkers, MockHealthyChecker)
+		reconciler.client = &test.MockClient{
+			MockGet: func(ctx context.Context, key client.ObjectKey, obj client.Object) error {
+				if o, ok := obj.(*v1alpha2.HealthScope); ok {
+					*o = hs
+				}
+				if o, ok := obj.(*v1beta1.Application); ok {
+					*o = v1beta1.Application{}
+				}
+				return nil
+			},
+			MockStatusUpdate: func(_ context.Context, obj client.Object, opts ...client.UpdateOption) error {
+				return errMockErr
+			},
+			MockStatusPatch: func(ctx context.Context, obj client.Object, patch client.Patch, opts ...client.PatchOption) error {
+				return nil
+			},
+		}
+		_, err := reconciler.Reconcile(context.TODO(), reconcile.Request{})
+		Expect(err).Should(util.BeEquivalentToError(errors.Wrap(errMockErr, errUpdateHealthScopeStatus)))
+	})
+
+	It("Test Reconcile Success with healthy scope", func() {
+		reconciler.checkers = append(reconciler.checkers, MockHealthyChecker)
+		reconciler.client = &test.MockClient{
+			MockGet: func(ctx context.Context, key client.ObjectKey, obj client.Object) error {
+				if o, ok := obj.(*v1alpha2.HealthScope); ok {
+					*o = hs
+				}
+				if o, ok := obj.(*v1beta1.Application); ok {
+					*o = v1beta1.Application{}
+				}
+				return nil
+			},
+			MockStatusUpdate: func(_ context.Context, obj client.Object, opts ...client.UpdateOption) error {
+				return nil
+			},
+			MockStatusPatch: func(ctx context.Context, obj client.Object, patch client.Patch, opts ...client.PatchOption) error {
+				return nil
+			},
+		}
+		_, err := reconciler.Reconcile(context.TODO(), reconcile.Request{})
+		Expect(err).Should(BeNil())
+	})
+
+	It("Test Reconcile Success with unhealthy scope", func() {
+		reconciler.checkers = append(reconciler.checkers, MockUnhealthyChecker)
+		reconciler.client = &test.MockClient{
+			MockGet: func(ctx context.Context, key client.ObjectKey, obj client.Object) error {
+				if o, ok := obj.(*v1alpha2.HealthScope); ok {
+					*o = hs
+				}
+				if o, ok := obj.(*v1beta1.Application); ok {
+					*o = v1beta1.Application{}
+				}
+				return nil
+			},
+			MockStatusUpdate: func(_ context.Context, obj client.Object, opts ...client.UpdateOption) error {
+				return nil
+			},
+			MockStatusPatch: func(ctx context.Context, obj client.Object, patch client.Patch, opts ...client.PatchOption) error {
+				return nil
+			},
+		}
+		_, err := reconciler.Reconcile(context.TODO(), reconcile.Request{})
+		Expect(err).Should(BeNil())
+	})
+})
+
+var _ = Describe("Test GetScopeHealthStatus", func() {
+	ctx := context.Background()
+	mockMgr := &mock.Manager{
+		Client: &test.MockClient{},
+	}
+	reconciler := NewReconciler(mockMgr,
+		WithRecorder(event.NewNopRecorder()),
+	)
+	reconciler.client = test.NewMockClient()
+
+	hs := v1alpha2.HealthScope{}
+
+	var deployRef, svcRef corev1.ObjectReference
+	deployRef.SetGroupVersionKind(appsv1.SchemeGroupVersion.WithKind(kindDeployment))
 	deployRef.Name = "deploy"
-	svcRef := corev1.ObjectReference{}
-	svcRef.SetGroupVersionKind(apps.SchemeGroupVersion.WithKind(kindService))
-	cw := corev1alpha2.ContainerizedWorkload{
-		Status: corev1alpha2.ContainerizedWorkloadStatus{
-			Resources: []corev1.ObjectReference{deployRef, svcRef},
+	svcRef.SetGroupVersionKind(appsv1.SchemeGroupVersion.WithKind(kindService))
+
+	hDeploy := appsv1.Deployment{
+		Spec: appsv1.DeploymentSpec{
+			Replicas: &varInt1,
+		},
+		Status: appsv1.DeploymentStatus{
+			ReadyReplicas: 1, // healthy
 		},
 	}
-
-	tests := []struct {
-		caseName  string
-		mockGetFn test.MockGetFn
-		wlRef     corev1.ObjectReference
-		expect    *WorkloadHealthCondition
-	}{
-		{
-			caseName: "not matched checker",
-			wlRef:    corev1.ObjectReference{},
-			expect:   nil,
-		},
-		{
-			caseName: "healthy workload",
-			wlRef:    cwRef,
-			mockGetFn: func(ctx context.Context, key types.NamespacedName, obj client.Object) error {
-				switch o := obj.(type) {
-				case *unstructured.Unstructured:
-					if key.Name == "cw" {
-						cwObj, err := util.Object2Unstructured(cw)
-						if err != nil {
-							return err
-						}
-						*o = *cwObj
-					}
-					if key.Name == "deploy" {
-						deployObj, err := util.Object2Unstructured(apps.Deployment{
-							Spec: apps.DeploymentSpec{
-								Replicas: &varInt1,
-							},
-							Status: apps.DeploymentStatus{
-								ReadyReplicas: 1, // healthy
-							},
-						})
-						if err != nil {
-							return err
-						}
-						*o = *deployObj
+	hDeploy.SetName("deploy")
+	hDeploy.SetGroupVersionKind(appsv1.SchemeGroupVersion.WithKind(kindDeployment))
+
+	uhGeneralRef := corev1.ObjectReference{
+		APIVersion: "unknown",
+		Kind:       "unknown",
+		Name:       "unhealthyGeneral",
+	}
+	uhDeploy := hDeploy
+	uhDeploy.Status.ReadyReplicas = 0 // unhealthy
+	uhGeneralWL := &unstructured.Unstructured{Object: make(map[string]interface{})}
+	fieldpath.Pave(uhGeneralWL.Object).SetValue("status.readyReplicas", 0)           // healthy
+	fieldpath.Pave(uhGeneralWL.Object).SetValue("metadata.name", "unhealthyGeneral") // healthy
+	unsupporttedWL := &unstructured.Unstructured{Object: make(map[string]interface{})}
+	fieldpath.Pave(unsupporttedWL.Object).SetValue("status.unknown", 1) // healthy
+
+	BeforeEach(func() {
+		logf.Log.Info("Set up resources before an unit test")
+		hs.Spec.WorkloadReferences = []corev1.ObjectReference{}
+	})
+
+	AfterEach(func() {
+		logf.Log.Info("Clean up resources after an unit test")
+	})
+
+	// use ContainerizedWorkload and Deployment checker
+	It("Test healthy scope", func() {
+		tests := []struct {
+			caseName           string
+			hsWorkloadRefs     []corev1.ObjectReference
+			mockGetFn          test.MockGetFn
+			wantScopeCondition ScopeHealthCondition
+		}{
+			{
+				caseName:       "1 supportted workload(deploy)",
+				hsWorkloadRefs: []corev1.ObjectReference{deployRef},
+				mockGetFn: func(ctx context.Context, key types.NamespacedName, obj client.Object) error {
+					if o, ok := obj.(*appsv1.Deployment); ok {
+						*o = hDeploy
 					}
 					return nil
-				}
-				return nil
-			},
-			expect: &WorkloadHealthCondition{
-				HealthStatus: StatusHealthy,
-			},
-		},
-		{
-			caseName: "unhealthy for deployment not ready",
-			wlRef:    cwRef,
-			mockGetFn: func(ctx context.Context, key types.NamespacedName, obj client.Object) error {
-				switch o := obj.(type) {
-				case *unstructured.Unstructured:
-					if key.Name == "cw" {
-						cwObj, err := util.Object2Unstructured(cw)
-						if err != nil {
-							return err
+				},
+				wantScopeCondition: ScopeHealthCondition{
+					HealthStatus:       StatusHealthy,
+					Total:              int64(1),
+					HealthyWorkloads:   int64(1),
+					UnhealthyWorkloads: 0,
+					UnknownWorkloads:   0,
+				},
+			},
+		}
+		for _, tc := range tests {
+			By("Running: " + tc.caseName)
+			mockClient := &test.MockClient{
+				MockGet: tc.mockGetFn,
+			}
+			reconciler.client = mockClient
+			hs.Spec.WorkloadReferences = tc.hsWorkloadRefs
+			result, _ := reconciler.GetScopeHealthStatus(ctx, &hs)
+			Expect(result).ShouldNot(BeNil())
+			Expect(result).Should(Equal(tc.wantScopeCondition))
+		}
+	})
+
+	// use Deployment checker
+	It("Test unhealthy scope", func() {
+		tests := []struct {
+			caseName           string
+			hsWorkloadRefs     []corev1.ObjectReference
+			mockGetFn          test.MockGetFn
+			wantScopeCondition ScopeHealthCondition
+		}{
+			{
+				caseName:       "1 unhealthy workload",
+				hsWorkloadRefs: []corev1.ObjectReference{deployRef},
+				mockGetFn: func(ctx context.Context, key types.NamespacedName, obj client.Object) error {
+					switch o := obj.(type) {
+					case *appsv1.Deployment:
+						*o = hDeploy
+					case *unstructured.Unstructured:
+						// return err when get svc of cw, then check fails
+						if key.Name == "cw" || key.Name == "deploy" {
+							return nil
 						}
-						*o = *cwObj
-					}
-					if key.Name == "deploy" {
-						deployObj, err := util.Object2Unstructured(apps.Deployment{
-							Spec: apps.DeploymentSpec{
-								Replicas: &varInt1,
-							},
-							Status: apps.DeploymentStatus{
-								ReadyReplicas: 0, // unhealthy
-							},
-						})
-						if err != nil {
-							return err
-						}
-						*o = *deployObj
-					}
-					return nil
-				}
-				return nil
-			},
-			expect: &WorkloadHealthCondition{
-				HealthStatus: StatusUnhealthy,
-			},
-		},
-		{
-			caseName: "unhealthy for ContainerizedWorkload not found",
-			wlRef:    cwRef,
-			mockGetFn: func(ctx context.Context, key types.NamespacedName, obj client.Object) error {
-				return errMockErr
-			},
-			expect: &WorkloadHealthCondition{
-				HealthStatus: StatusUnhealthy,
-			},
-		},
-		{
-			caseName: "unhealthy for deployment not found",
-			wlRef:    cwRef,
-			mockGetFn: func(ctx context.Context, key types.NamespacedName, obj client.Object) error {
-				switch o := obj.(type) {
-				case *unstructured.Unstructured:
-					if key.Name == "cw" {
-						cwObj, err := util.Object2Unstructured(cw)
-						if err != nil {
-							return err
-						}
-						*o = *cwObj
-					}
-					if key.Name == "deploy" {
 						return errMockErr
 					}
 					return nil
-				}
-				return nil
-			},
-			expect: &WorkloadHealthCondition{
-				HealthStatus: StatusUnhealthy,
-			},
-		},
-		{
-			caseName: "unhealthy for service not found",
-			wlRef:    cwRef,
-			mockGetFn: func(ctx context.Context, key types.NamespacedName, obj client.Object) error {
-				switch o := obj.(type) {
-				case *unstructured.Unstructured:
-					if key.Name == "cw" {
-						cwObj, err := util.Object2Unstructured(cw)
-						if err != nil {
-							return err
-						}
-						*o = *cwObj
-					}
-					if key.Name == "deploy" {
-						deployObj, err := util.Object2Unstructured(apps.Deployment{
-							Status: apps.DeploymentStatus{
-								ReadyReplicas: 1, // healthy
-							},
-						})
-						if err != nil {
-							return err
-						}
-						*o = *deployObj
-					}
-					return errMockErr
-				}
-				return nil
-			},
-			expect: &WorkloadHealthCondition{
-				HealthStatus: StatusUnhealthy,
-			},
-		},
-	}
-
-	for _, tc := range tests {
-		func(t *testing.T) {
-			mockClient.MockGet = tc.mockGetFn
-			result := CheckContainerziedWorkloadHealth(ctx, mockClient, tc.wlRef, namespace)
-			if tc.expect == nil {
-				assert.Nil(t, result, tc.caseName)
-			} else {
-				assert.Equal(t, tc.expect.HealthStatus, result.HealthStatus, tc.caseName)
-			}
-		}(t)
-	}
-}
-
->>>>>>> 48002641
-func TestCheckDeploymentHealth(t *testing.T) {
-	mockClient := test.NewMockClient()
-	deployRef := corev1.ObjectReference{}
-	deployRef.SetGroupVersionKind(apps.SchemeGroupVersion.WithKind(kindDeployment))
-	deployRef.Name = "deploy"
-
-	tests := []struct {
-		caseName  string
-		mockGetFn test.MockGetFn
-		wlRef     corev1.ObjectReference
-		expect    *WorkloadHealthCondition
-	}{
-		{
-			caseName: "not matched checker",
-			wlRef:    corev1.ObjectReference{},
-			expect:   nil,
-		},
-		{
-			caseName: "healthy workload",
-			wlRef:    deployRef,
-			mockGetFn: func(ctx context.Context, key types.NamespacedName, obj client.Object) error {
-				switch o := obj.(type) {
-				case *unstructured.Unstructured:
-					if key.Name == "deploy" {
-						deployObj, err := util.Object2Unstructured(apps.Deployment{
-							Spec: apps.DeploymentSpec{
-								Replicas: &varInt1,
-							},
-							Status: apps.DeploymentStatus{
-								ReadyReplicas: 1, // healthy
-							},
-						})
-						if err != nil {
-							return err
-						}
-						*o = *deployObj
+				},
+				wantScopeCondition: ScopeHealthCondition{
+					HealthStatus:       StatusUnhealthy,
+					Total:              int64(1),
+					HealthyWorkloads:   0,
+					UnhealthyWorkloads: int64(1),
+					UnknownWorkloads:   0,
+				},
+			},
+			{
+				caseName:       "1 unsupportted workloads",
+				hsWorkloadRefs: []corev1.ObjectReference{uhGeneralRef},
+				mockGetFn: func(ctx context.Context, key types.NamespacedName, obj client.Object) error {
+					switch o := obj.(type) {
+					case *appsv1.Deployment:
+						*o = hDeploy
+					case *unstructured.Unstructured:
+						*o = *unsupporttedWL
 					}
 					return nil
-				}
-				return nil
-			},
-			expect: &WorkloadHealthCondition{
-				HealthStatus: StatusHealthy,
-			},
-		},
-		{
-			caseName: "unhealthy for deployment not ready",
-			wlRef:    deployRef,
-			mockGetFn: func(ctx context.Context, key types.NamespacedName, obj client.Object) error {
-				switch o := obj.(type) {
-				case *unstructured.Unstructured:
-					if key.Name == "deploy" {
-						deployObj, err := util.Object2Unstructured(apps.Deployment{
-							Spec: apps.DeploymentSpec{
-								Replicas: &varInt1,
-							},
-							Status: apps.DeploymentStatus{
-								ReadyReplicas: 0, // unhealthy
-							},
-						})
-						if err != nil {
-							return err
-						}
-						*o = *deployObj
-					}
-					return nil
-				}
-				return nil
-			},
-			expect: &WorkloadHealthCondition{
-				HealthStatus: StatusUnhealthy,
-			},
-		},
-		{
-			caseName: "unhealthy for deployment not found",
-			wlRef:    deployRef,
-			mockGetFn: func(ctx context.Context, key types.NamespacedName, obj client.Object) error {
-				return errMockErr
-			},
-			expect: &WorkloadHealthCondition{
-				HealthStatus: StatusUnhealthy,
-			},
-		},
-	}
-
-	for _, tc := range tests {
-		func(t *testing.T) {
-			mockClient.MockGet = tc.mockGetFn
-			result := CheckDeploymentHealth(ctx, mockClient, tc.wlRef, namespace)
-			if tc.expect == nil {
-				assert.Nil(t, result, tc.caseName)
-			} else {
-				assert.Equal(t, tc.expect.HealthStatus, result.HealthStatus, tc.caseName)
+				},
+				wantScopeCondition: ScopeHealthCondition{
+					HealthStatus:       StatusUnhealthy,
+					Total:              int64(2),
+					HealthyWorkloads:   int64(1),
+					UnhealthyWorkloads: 0,
+					UnknownWorkloads:   int64(1),
+				},
+			},
+		}
+
+		for _, tc := range tests {
+			By("Running: " + tc.caseName)
+			mockClient := &test.MockClient{
+				MockGet: tc.mockGetFn,
 			}
-		}(t)
-	}
-}
-
-func TestCheckStatefulsetHealth(t *testing.T) {
-	mockClient := test.NewMockClient()
-	stsRef := corev1.ObjectReference{}
-	stsRef.SetGroupVersionKind(apps.SchemeGroupVersion.WithKind(kindStatefulSet))
-	stsRef.Name = "sts"
-
-	tests := []struct {
-		caseName  string
-		mockGetFn test.MockGetFn
-		wlRef     corev1.ObjectReference
-		expect    *WorkloadHealthCondition
-	}{
-		{
-			caseName: "not matched checker",
-			wlRef:    corev1.ObjectReference{},
-			expect:   nil,
-		},
-		{
-			caseName: "healthy workload",
-			wlRef:    stsRef,
-			mockGetFn: func(ctx context.Context, key types.NamespacedName, obj client.Object) error {
-				switch o := obj.(type) {
-				case *unstructured.Unstructured:
-					if key.Name == "sts" {
-						stsObj, err := util.Object2Unstructured(apps.StatefulSet{
-							Spec: apps.StatefulSetSpec{
-								Replicas: &varInt1,
-							},
-							Status: apps.StatefulSetStatus{
-								ReadyReplicas: 1, // healthy
-							},
-						})
-						if err != nil {
-							return err
-						}
-						*o = *stsObj
-					}
-					return nil
-				}
-				return nil
-			},
-			expect: &WorkloadHealthCondition{
-				HealthStatus: StatusHealthy,
-			},
-		},
-		{
-			caseName: "unhealthy for statefulset not ready",
-			wlRef:    stsRef,
-			mockGetFn: func(ctx context.Context, key types.NamespacedName, obj client.Object) error {
-				switch o := obj.(type) {
-				case *unstructured.Unstructured:
-					if key.Name == "sts" {
-						stsObj, err := util.Object2Unstructured(apps.StatefulSet{
-							Spec: apps.StatefulSetSpec{
-								Replicas: &varInt1,
-							},
-							Status: apps.StatefulSetStatus{
-								ReadyReplicas: 0, // unhealthy
-							},
-						})
-						if err != nil {
-							return err
-						}
-						*o = *stsObj
-					}
-					return nil
-				}
-				return nil
-			},
-			expect: &WorkloadHealthCondition{
-				HealthStatus: StatusUnhealthy,
-			},
-		},
-		{
-			caseName: "unhealthy for statefulset not found",
-			wlRef:    stsRef,
-			mockGetFn: func(ctx context.Context, key types.NamespacedName, obj client.Object) error {
-				return errMockErr
-			},
-			expect: &WorkloadHealthCondition{
-				HealthStatus: StatusUnhealthy,
-			},
-		},
-	}
-
-	for _, tc := range tests {
-		func(t *testing.T) {
-			mockClient.MockGet = tc.mockGetFn
-			result := CheckStatefulsetHealth(ctx, mockClient, tc.wlRef, namespace)
-			if tc.expect == nil {
-				assert.Nil(t, result, tc.caseName)
-			} else {
-				assert.Equal(t, tc.expect.HealthStatus, result.HealthStatus, tc.caseName)
-			}
-		}(t)
-	}
-}
-
-func TestCheckDaemonsetHealth(t *testing.T) {
-	mockClient := test.NewMockClient()
-	dstRef := corev1.ObjectReference{}
-	dstRef.SetGroupVersionKind(apps.SchemeGroupVersion.WithKind(kindDaemonSet))
-	dstRef.Name = "dst"
-
-	tests := []struct {
-		caseName  string
-		mockGetFn test.MockGetFn
-		wlRef     corev1.ObjectReference
-		expect    *WorkloadHealthCondition
-	}{
-		{
-			caseName: "not matched checker",
-			wlRef:    corev1.ObjectReference{},
-			expect:   nil,
-		},
-		{
-			caseName: "healthy workload",
-			wlRef:    dstRef,
-			mockGetFn: func(ctx context.Context, key types.NamespacedName, obj client.Object) error {
-				switch o := obj.(type) {
-				case *unstructured.Unstructured:
-					if key.Name == "dst" {
-						dstObj, err := util.Object2Unstructured(apps.DaemonSet{
-							Status: apps.DaemonSetStatus{
-								NumberUnavailable: 0, // healthy
-							},
-						})
-						if err != nil {
-							return err
-						}
-						*o = *dstObj
-					}
-					return nil
-				}
-				return nil
-			},
-			expect: &WorkloadHealthCondition{
-				HealthStatus: StatusHealthy,
-			},
-		},
-		{
-			caseName: "unhealthy for daemonset not ready",
-			wlRef:    dstRef,
-			mockGetFn: func(ctx context.Context, key types.NamespacedName, obj client.Object) error {
-				switch o := obj.(type) {
-				case *unstructured.Unstructured:
-					if key.Name == "dst" {
-						dstObj, err := util.Object2Unstructured(apps.DaemonSet{
-							Status: apps.DaemonSetStatus{
-								NumberUnavailable: 1, // unhealthy
-							},
-						})
-						if err != nil {
-							return err
-						}
-						*o = *dstObj
-					}
-					return nil
-				}
-				return nil
-			},
-			expect: &WorkloadHealthCondition{
-				HealthStatus: StatusUnhealthy,
-			},
-		},
-		{
-			caseName: "unhealthy for daemonset not found",
-			wlRef:    dstRef,
-			mockGetFn: func(ctx context.Context, key types.NamespacedName, obj client.Object) error {
-				return errMockErr
-			},
-			expect: &WorkloadHealthCondition{
-				HealthStatus: StatusUnhealthy,
-			},
-		},
-	}
-
-	for _, tc := range tests {
-		func(t *testing.T) {
-			mockClient.MockGet = tc.mockGetFn
-			result := CheckDaemonsetHealth(ctx, mockClient, tc.wlRef, namespace)
-			if tc.expect == nil {
-				assert.Nil(t, result, tc.caseName)
-			} else {
-				assert.Equal(t, tc.expect.HealthStatus, result.HealthStatus, tc.caseName)
-			}
-		}(t)
-	}
-}
-
-func TestCheckUnknownWorkload(t *testing.T) {
-	mockError := errors.New("mock error")
-	mockClient := test.NewMockClient()
-	unknownWL := corev1.ObjectReference{}
-	tests := []struct {
-		caseName  string
-		mockGetFn test.MockGetFn
-		expect    *WorkloadHealthCondition
-	}{
-		{
-			caseName: "cannot get workload",
-			mockGetFn: func(ctx context.Context, key types.NamespacedName, obj client.Object) error {
-				return mockError
-			},
-			expect: &WorkloadHealthCondition{
-				HealthStatus: StatusUnknown,
-				Diagnosis:    errors.Wrap(mockError, errHealthCheck).Error(),
-			},
-		},
-		{
-			caseName: "unknown workload with status",
-			mockGetFn: func(ctx context.Context, key types.NamespacedName, obj client.Object) error {
-				o, _ := obj.(*unstructured.Unstructured)
-				*o = unstructured.Unstructured{}
-				o.Object = make(map[string]interface{})
-				fieldpath.Pave(o.Object).SetValue("status.unknown", 1)
-				return nil
-			},
-			expect: &WorkloadHealthCondition{
-				HealthStatus:   StatusUnknown,
-				Diagnosis:      fmt.Sprintf(infoFmtUnknownWorkload, "", ""),
-				WorkloadStatus: "{\"unknown\":1}",
-			},
-		},
-		{
-			caseName: "unknown workload without status",
-			mockGetFn: func(ctx context.Context, key types.NamespacedName, obj client.Object) error {
-				o, _ := obj.(*unstructured.Unstructured)
-				*o = unstructured.Unstructured{}
-				return nil
-			},
-			expect: &WorkloadHealthCondition{
-				HealthStatus:   StatusUnknown,
-				Diagnosis:      fmt.Sprintf(infoFmtUnknownWorkload, "", ""),
-				WorkloadStatus: "null",
-			},
-		},
-	}
-	for _, tc := range tests {
-		func(t *testing.T) {
-			mockClient.MockGet = tc.mockGetFn
-			result := CheckUnknownWorkload(ctx, mockClient, unknownWL, namespace)
-			if tc.expect == nil {
-				assert.Nil(t, result, tc.caseName)
-			} else {
-				assert.Equal(t, tc.expect, result, tc.caseName)
-			}
-		}(t)
-	}
-}
-
-func TestCheckVersionEnabledComponent(t *testing.T) {
-	deployRef := corev1.ObjectReference{}
-	deployRef.SetGroupVersionKind(apps.SchemeGroupVersion.WithKind(kindDeployment))
-	deployRef.Name = "main-workload"
-	deployObj := apps.Deployment{
-		ObjectMeta: v1.ObjectMeta{
-			Name: "main-workload",
-		},
-		Spec: apps.DeploymentSpec{
-			Replicas: &varInt1,
-		},
-		Status: apps.DeploymentStatus{
-			ReadyReplicas: 1, // healthy
-		}}
-
-	peerDeployObj := apps.Deployment{
-		ObjectMeta: v1.ObjectMeta{
-			Name: "peer-workload",
-		},
-		Spec: apps.DeploymentSpec{
-			Replicas: &varInt1,
-		},
-		Status: apps.DeploymentStatus{
-			ReadyReplicas: 1, // healthy
-		}}
-
-	mockClient := test.NewMockClient()
-	tests := []struct {
-		caseName   string
-		mockGetFn  test.MockGetFn
-		mockListFn test.MockListFn
-		expect     *WorkloadHealthCondition
-	}{
-		{
-			caseName: "peer workload is healthy",
-			mockGetFn: func(ctx context.Context, key types.NamespacedName, obj client.Object) error {
-				switch o := obj.(type) {
-				case *unstructured.Unstructured:
-					if key.Name == "main-workload" {
-						deploy, err := util.Object2Unstructured(deployObj)
-						if err != nil {
-							return err
-						}
-						*o = *deploy
-					} else if key.Name == "peer-workload" {
-						peerDeploy, err := util.Object2Unstructured(peerDeployObj)
-						if err != nil {
-							return err
-						}
-						*o = *peerDeploy
-					} else {
-						o.SetLabels(map[string]string{
-							oam.LabelAppComponent: "test-comp",
-							oam.LabelAppName:      "test-app",
-						})
-					}
-					return nil
-				}
-				return nil
-			},
-			mockListFn: func(ctx context.Context, list client.ObjectList, opts ...client.ListOption) error {
-				l, _ := list.(*unstructured.UnstructuredList)
-				u := unstructured.Unstructured{}
-				u.SetAPIVersion("apps/v1")
-				u.SetKind("Deployment")
-				u.SetName("peer-workload")
-				l.Items = []unstructured.Unstructured{u}
-				return nil
-			},
-			expect: &WorkloadHealthCondition{
-				HealthStatus: StatusHealthy,
-			},
-		},
-		{
-			caseName: "peer workload is unhealthy",
-			mockGetFn: func(ctx context.Context, key types.NamespacedName, obj client.Object) error {
-				switch o := obj.(type) {
-				case *unstructured.Unstructured:
-					if key.Name == "main-workload" {
-						deploy, err := util.Object2Unstructured(deployObj)
-						if err != nil {
-							return err
-						}
-						*o = *deploy
-						o.SetLabels(map[string]string{
-							oam.LabelAppComponent: "test-comp",
-							oam.LabelAppName:      "test-app",
-						})
-					} else if key.Name == "peer-workload" {
-						peerDeployCopy := peerDeployObj.DeepCopy()
-						peerDeployCopy.Status.ReadyReplicas = int32(0)
-						peerDeploy, err := util.Object2Unstructured(peerDeployCopy)
-						if err != nil {
-							return err
-						}
-						*o = *peerDeploy
-					}
-					return nil
-				}
-				return nil
-			},
-			mockListFn: func(ctx context.Context, list client.ObjectList, opts ...client.ListOption) error {
-				l, _ := list.(*unstructured.UnstructuredList)
-				u := unstructured.Unstructured{}
-				u.SetAPIVersion("apps/v1")
-				u.SetKind("Deployment")
-				u.SetName("peer-workload")
-				l.Items = []unstructured.Unstructured{u}
-				return nil
-			},
-			expect: &WorkloadHealthCondition{
-				HealthStatus: StatusUnhealthy,
-			},
-		},
-		{
-			caseName: "error occurs when get peer workload",
-			mockGetFn: func(ctx context.Context, key types.NamespacedName, obj client.Object) error {
-				switch o := obj.(type) {
-				case *unstructured.Unstructured:
-					if key.Name == "main-workload" {
-						deploy, err := util.Object2Unstructured(deployObj)
-						if err != nil {
-							return err
-						}
-						*o = *deploy
-						o.SetLabels(map[string]string{
-							oam.LabelAppComponent: "test-comp",
-							oam.LabelAppName:      "test-app",
-						})
-					}
-					return nil
-				}
-				return nil
-			},
-			mockListFn: func(ctx context.Context, list client.ObjectList, opts ...client.ListOption) error {
-				return errMockErr
-			},
-			expect: &WorkloadHealthCondition{
-				HealthStatus: StatusUnhealthy,
-			},
-		},
-	}
-
-	for _, tc := range tests {
-		func(t *testing.T) {
-			mockClient.MockGet = tc.mockGetFn
-			mockClient.MockList = tc.mockListFn
-			checker := WorkloadHealthCheckFn(CheckDeploymentHealth)
-			result := checker.Check(ctx, mockClient, deployRef, namespace)
-			if tc.expect == nil {
-				assert.Nil(t, result, tc.caseName)
-			} else {
-				assert.Equal(t, tc.expect.HealthStatus, result.HealthStatus, tc.caseName)
-			}
-		}(t)
-	}
-}
-
-func TestPeerHealthConditionsSort(t *testing.T) {
-	tests := []struct {
-		caseName string
-		d        []string
-		w        []string
-	}{
-		{
-			caseName: "all has qualified revision name",
-			d:        []string{"comp-v1", "comp-v2", "comp-v12"},
-			w:        []string{"comp-v12", "comp-v2", "comp-v1"},
-		},
-		{
-			caseName: "part has qualified revision name",
-			d:        []string{"comp-v1", "comp", "comp-v2", "comp-v12"},
-			w:        []string{"comp-v12", "comp-v2", "comp-v1", "comp"},
-		},
-	}
-	for _, tc := range tests {
-		func(t *testing.T) {
-			data := make(PeerHealthConditions, len(tc.d))
-			want := make(PeerHealthConditions, len(tc.w))
-			for i, v := range tc.d {
-				data[i] = WorkloadHealthCondition{
-					TargetWorkload: corev1.ObjectReference{Name: v},
-				}
-			}
-			for i, v := range tc.w {
-				want[i] = WorkloadHealthCondition{
-					TargetWorkload: corev1.ObjectReference{Name: v},
-				}
-			}
-			sort.Sort(data)
-			if diff := cmp.Diff(data, want); diff != "" {
-				t.Errorf("didn't get expected sorted result %s", diff)
-			}
-		}(t)
-	}
-
-}+			reconciler.client = mockClient
+			hs.Spec.WorkloadReferences = tc.hsWorkloadRefs
+			result, _ := reconciler.GetScopeHealthStatus(ctx, &hs)
+			Expect(result).ShouldNot(BeNil())
+			Expect(result).Should(Equal(tc.wantScopeCondition))
+		}
+	})
+})