--- conflicted
+++ resolved
@@ -2447,8 +2447,6 @@
         	}
         }
 `
-<<<<<<< HEAD
-=======
 
 	deploymentWorkloadDefinition = `
 apiVersion: core.oam.dev/beta1
@@ -2724,7 +2722,6 @@
         	MountTargetDomain: string
         }
 `
->>>>>>> ae724b2a
 	rolloutTraitDefinition = `
 apiVersion: core.oam.dev/v1beta1
 kind: TraitDefinition
