/*
Copyright 2021 The KubeVela Authors.

Licensed under the Apache License, Version 2.0 (the "License");
you may not use this file except in compliance with the License.
You may obtain a copy of the License at

    http://www.apache.org/licenses/LICENSE-2.0

Unless required by applicable law or agreed to in writing, software
distributed under the License is distributed on an "AS IS" BASIS,
WITHOUT WARRANTIES OR CONDITIONS OF ANY KIND, either express or implied.
See the License for the specific language governing permissions and
limitations under the License.
*/

package application

import (
	"context"
	"fmt"
	"time"

	corev1 "k8s.io/api/core/v1"
	metav1 "k8s.io/apimachinery/pkg/apis/meta/v1"

	"github.com/crossplane/crossplane-runtime/pkg/event"
	"github.com/crossplane/crossplane-runtime/pkg/meta"
	"github.com/pkg/errors"
	kerrors "k8s.io/apimachinery/pkg/api/errors"
	"k8s.io/apimachinery/pkg/runtime"
	"k8s.io/klog/v2"
	ctrl "sigs.k8s.io/controller-runtime"
	"sigs.k8s.io/controller-runtime/pkg/client"
	"sigs.k8s.io/controller-runtime/pkg/controller"
	"sigs.k8s.io/controller-runtime/pkg/reconcile"

	"github.com/oam-dev/kubevela/apis/core.oam.dev/common"
	"github.com/oam-dev/kubevela/apis/core.oam.dev/condition"
	"github.com/oam-dev/kubevela/apis/core.oam.dev/v1beta1"
	velatypes "github.com/oam-dev/kubevela/apis/types"
	"github.com/oam-dev/kubevela/pkg/appfile"
	core "github.com/oam-dev/kubevela/pkg/controller/core.oam.dev"
	"github.com/oam-dev/kubevela/pkg/controller/core.oam.dev/v1alpha1/envbinding"
	"github.com/oam-dev/kubevela/pkg/controller/core.oam.dev/v1alpha2/application/assemble"
	"github.com/oam-dev/kubevela/pkg/cue/packages"
	monitorContext "github.com/oam-dev/kubevela/pkg/monitor/context"
	"github.com/oam-dev/kubevela/pkg/oam"
	"github.com/oam-dev/kubevela/pkg/oam/discoverymapper"
	oamutil "github.com/oam-dev/kubevela/pkg/oam/util"
	"github.com/oam-dev/kubevela/pkg/utils/apply"
	"github.com/oam-dev/kubevela/pkg/workflow"
	"github.com/oam-dev/kubevela/version"
)

const (
	errUpdateApplicationFinalizer = "cannot update application finalizer"
)

const (
	// baseWorkflowBackoffWaitTime is the time to wait before reconcile workflow again
	baseWorkflowBackoffWaitTime = 3000 * time.Millisecond

	legacyResourceTrackerFinalizer = "resourceTracker.finalizer.core.oam.dev"
	// resourceTrackerFinalizer is to delete the resource tracker of the latest app revision.
	resourceTrackerFinalizer = "app.oam.dev/resource-tracker-finalizer"
	// legacyOnlyRevisionFinalizer is to delete all resource trackers of app revisions which may be used
	// out of the domain of app controller, e.g., AppRollout controller.
	legacyOnlyRevisionFinalizer = "app.oam.dev/only-revision-finalizer"
)

// Reconciler reconciles a Application object
type Reconciler struct {
	client.Client
	dm                   discoverymapper.DiscoveryMapper
	pd                   *packages.PackageDiscover
	Scheme               *runtime.Scheme
	Recorder             event.Recorder
	applicator           apply.Applicator
	appRevisionLimit     int
	concurrentReconciles int
}

// +kubebuilder:rbac:groups=core.oam.dev,resources=applications,verbs=get;list;watch;create;update;patch;delete
// +kubebuilder:rbac:groups=core.oam.dev,resources=applications/status,verbs=get;update;patch

// Reconcile process app event
// nolint:gocyclo
func (r *Reconciler) Reconcile(ctx context.Context, req ctrl.Request) (ctrl.Result, error) {
	ctx, cancel := context.WithTimeout(ctx, time.Minute)
	defer cancel()

	logCtx := monitorContext.NewTraceContext(ctx, "").AddTag("application", req.String(), "controller", "application")
	logCtx.Info("Reconcile application")
	defer logCtx.Commit("Reconcile application")
	app := new(v1beta1.Application)
	if err := r.Get(ctx, client.ObjectKey{
		Name:      req.Name,
		Namespace: req.Namespace,
	}, app); err != nil {
		logCtx.Error(err, "get application")
		return ctrl.Result{}, client.IgnoreNotFound(err)
	}

	logCtx.AddTag("resource_version", app.ResourceVersion)
	ctx = oamutil.SetNamespaceInCtx(ctx, app.Namespace)
	logCtx.SetContext(ctx)
	if len(app.GetAnnotations()[oam.AnnotationKubeVelaVersion]) == 0 {
		oamutil.AddAnnotations(app, map[string]string{
			oam.AnnotationKubeVelaVersion: version.VelaVersion,
		})
	}
	appParser := appfile.NewApplicationParser(r.Client, r.dm, r.pd)
	handler := &AppHandler{
		r:      r,
		app:    app,
		parser: appParser,
	}
	endReconcile, err := r.handleFinalizers(logCtx, app)
	if err != nil {
		return r.endWithNegativeCondition(logCtx, app, condition.ReconcileError(err), common.ApplicationStarting)
	}
	if endReconcile {
		return ctrl.Result{}, nil
	}

	appFile, err := appParser.GenerateAppFile(logCtx, app)
	if err != nil {
		logCtx.Error(err, "Failed to parse application")
		r.Recorder.Event(app, event.Warning(velatypes.ReasonFailedParse, err))
		return r.endWithNegativeCondition(logCtx, app, condition.ErrorCondition("Parsed", err), common.ApplicationRendering)
	}
	app.Status.SetConditions(condition.ReadyCondition("Parsed"))
	r.Recorder.Event(app, event.Normal(velatypes.ReasonParsed, velatypes.MessageParsed))

	if err := handler.PrepareCurrentAppRevision(logCtx, appFile); err != nil {
		logCtx.Error(err, "Failed to prepare app revision")
		r.Recorder.Event(app, event.Warning(velatypes.ReasonFailedRevision, err))
		return r.endWithNegativeCondition(logCtx, app, condition.ErrorCondition("Revision", err), common.ApplicationRendering)
	}
	if err := handler.FinalizeAndApplyAppRevision(logCtx); err != nil {
		logCtx.Error(err, "Failed to apply app revision")
		r.Recorder.Event(app, event.Warning(velatypes.ReasonFailedRevision, err))
		return r.endWithNegativeCondition(logCtx, app, condition.ErrorCondition("Revision", err), common.ApplicationRendering)
	}
	logCtx.Info("Successfully prepare current app revision", "revisionName", handler.currentAppRev.Name,
		"revisionHash", handler.currentRevHash, "isNewRevision", handler.isNewRevision)
	app.Status.SetConditions(condition.ReadyCondition("Revision"))
	r.Recorder.Event(app, event.Normal(velatypes.ReasonRevisoned, velatypes.MessageRevisioned))

	if err := handler.UpdateAppLatestRevisionStatus(logCtx); err != nil {
		logCtx.Error(err, "Failed to update application status")
		return r.endWithNegativeCondition(logCtx, app, condition.ReconcileError(err), common.ApplicationRendering)
	}
	logCtx.Info("Successfully apply application revision")

	policies, err := appFile.PrepareWorkflowAndPolicy()
	if err != nil {
		logCtx.Error(err, "[Handle PrepareWorkflowAndPolicy]")
		r.Recorder.Event(app, event.Warning(velatypes.ReasonFailedRender, err))
		return r.endWithNegativeCondition(logCtx, app, condition.ErrorCondition("PrepareWorkflowAndPolicy", err), common.ApplicationPolicyGenerating)
	}

	if len(policies) > 0 {
		if err := handler.Dispatch(ctx, "", common.PolicyResourceCreator, policies...); err != nil {
			logCtx.Error(err, "[Handle ApplyPolicyResources]")
			r.Recorder.Event(app, event.Warning(velatypes.ReasonFailedApply, err))
			return r.endWithNegativeCondition(logCtx, app, condition.ErrorCondition("ApplyPolices", err), common.ApplicationPolicyGenerating)
		}
		logCtx.Info("Successfully generated application policies")
	}

	app.Status.SetConditions(condition.ReadyCondition("Render"))
	r.Recorder.Event(app, event.Normal(velatypes.ReasonRendered, velatypes.MessageRendered))

	if !appWillRollout(app) {
		steps, err := handler.GenerateApplicationSteps(logCtx, app, appParser, appFile, handler.currentAppRev, r.Client, r.dm, r.pd)
		if err != nil {
			logCtx.Error(err, "[handle workflow]")
			r.Recorder.Event(app, event.Warning(velatypes.ReasonFailedWorkflow, err))
			return r.endWithNegativeCondition(logCtx, app, condition.ErrorCondition("Workflow", err), common.ApplicationRunningWorkflow)
		}

		workflowState, err := workflow.NewWorkflow(app, r.Client, appFile.WorkflowMode).ExecuteSteps(logCtx.Fork("workflow"), handler.currentAppRev, steps)
		if err != nil {
			logCtx.Error(err, "[handle workflow]")
			r.Recorder.Event(app, event.Warning(velatypes.ReasonFailedWorkflow, err))
			return r.endWithNegativeCondition(logCtx, app, condition.ErrorCondition("Workflow", err), common.ApplicationRunningWorkflow)
		}

		handler.addServiceStatus(false, app.Status.Services...)
		handler.addAppliedResource(app.Status.AppliedResources...)
		app.Status.AppliedResources = handler.appliedResources
		switch workflowState {
		case common.WorkflowStateSuspended:
<<<<<<< HEAD
			return ctrl.Result{}, r.patchStatus(ctx, app, common.ApplicationWorkflowSuspending)
		case common.WorkflowStateTerminated:
			return ctrl.Result{}, r.patchStatus(ctx, app, common.ApplicationWorkflowTerminated)
=======
			logCtx.Info("Workflow return state=Suspend")
			return ctrl.Result{}, r.patchStatusWithRetryOnConflict(logCtx, app, common.ApplicationWorkflowSuspending)
		case common.WorkflowStateTerminated:
			return ctrl.Result{}, r.patchStatusWithRetryOnConflict(logCtx, app, common.ApplicationWorkflowTerminated)
>>>>>>> fce05bff
		case common.WorkflowStateExecuting:
			return reconcile.Result{RequeueAfter: baseWorkflowBackoffWaitTime}, r.patchStatus(ctx, app, common.ApplicationRunningWorkflow)
		case common.WorkflowStateFinished:
			wfStatus := app.Status.Workflow
			if wfStatus != nil {
				ref, err := handler.DispatchAndGC(ctx)
				if err == nil {
					err = envbinding.GarbageCollectionForOutdatedResourcesInSubClusters(ctx, r.Client, policies, func(c context.Context) error {
						_, e := handler.DispatchAndGC(c)
						return e
					})
				}
				if err != nil {
					logCtx.Error(err, "Failed to gc after workflow")
					r.Recorder.Event(app, event.Warning(velatypes.ReasonFailedGC, err))
<<<<<<< HEAD
					return r.endWithNegativeCondition(ctx, app, condition.ErrorCondition("GCAfterWorkflow", err), common.ApplicationRunningWorkflow)
=======
					return r.endWithNegativeConditionWithRetry(logCtx, app, condition.ErrorCondition("GCAfterWorkflow", err), common.ApplicationRunningWorkflow)
>>>>>>> fce05bff
				}
				app.Status.ResourceTracker = ref
			}
		}
		app.Status.SetConditions(condition.ReadyCondition("WorkflowFinished"))
		r.Recorder.Event(app, event.Normal(velatypes.ReasonApplied, velatypes.MessageWorkflowFinished))
		klog.Info("Application manifests has applied by workflow successfully", "application", klog.KObj(app))
	} else {
		var comps []*velatypes.ComponentManifest
		comps, err = appFile.GenerateComponentManifests()
		if err != nil {
			logCtx.Error(err, "Failed to render components")
			r.Recorder.Event(app, event.Warning(velatypes.ReasonFailedRender, err))
<<<<<<< HEAD
			return r.endWithNegativeCondition(ctx, app, condition.ErrorCondition("Render", err), common.ApplicationRendering)
=======
			return r.endWithNegativeConditionWithRetry(logCtx, app, condition.ErrorCondition("Render", err), common.ApplicationRendering)
>>>>>>> fce05bff
		}

		assemble.HandleCheckManageWorkloadTrait(*handler.currentAppRev, comps)

		if err := handler.HandleComponentsRevision(logCtx, comps); err != nil {
			logCtx.Error(err, "Failed to handle components revision")
			r.Recorder.Event(app, event.Warning(velatypes.ReasonFailedRevision, err))
<<<<<<< HEAD
			return r.endWithNegativeCondition(ctx, app, condition.ErrorCondition("Render", err), common.ApplicationRendering)
=======
			return r.endWithNegativeConditionWithRetry(logCtx, app, condition.ErrorCondition("Render", err), common.ApplicationRendering)
>>>>>>> fce05bff
		}
		klog.Info("Application manifests has prepared and ready for appRollout to handle", "application", klog.KObj(app))
	}
	// if inplace is false and rolloutPlan is nil, it means the user will use an outer AppRollout object to rollout the application
	if handler.app.Spec.RolloutPlan != nil {
		res, err := handler.handleRollout(logCtx)
		if err != nil {
			logCtx.Error(err, "Failed to handle rollout")
			r.Recorder.Event(app, event.Warning(velatypes.ReasonFailedRollout, err))
			return r.endWithNegativeCondition(logCtx, app, condition.ErrorCondition("Rollout", err), common.ApplicationRollingOut)
		}
		// skip health check and garbage collection if rollout have not finished
		// start next reconcile immediately
		if res.Requeue || res.RequeueAfter > 0 {
			if err := r.patchStatus(logCtx, app, common.ApplicationRollingOut); err != nil {
				return r.endWithNegativeCondition(logCtx, app, condition.ReconcileError(err), common.ApplicationRollingOut)
			}
			return res, nil
		}

		// there is no need reconcile immediately, that means the rollout operation have finished
		r.Recorder.Event(app, event.Normal(velatypes.ReasonRollout, velatypes.MessageRollout))
		app.Status.SetConditions(condition.ReadyCondition("Rollout"))
		logCtx.Info("Finished rollout ")
	}
	var phase = common.ApplicationRunning
	if !hasHealthCheckPolicy(appFile.Policies) {
		app.Status.Services = handler.services
		if !isHealthy(handler.services) {
			phase = common.ApplicationUnhealthy
		}
	}

	if err := garbageCollection(ctx, handler); err != nil {
		logCtx.Error(err, "Failed to run garbage collection")
		r.Recorder.Event(app, event.Warning(velatypes.ReasonFailedGC, err))
		return r.endWithNegativeCondition(logCtx, app, condition.ReconcileError(err), phase)
	}
	logCtx.Info("Successfully garbage collect")
	app.Status.SetConditions(condition.Condition{
		Type:               condition.TypeReady,
		Status:             corev1.ConditionTrue,
		LastTransitionTime: metav1.Now(),
		Reason:             condition.ReasonReconcileSuccess,
	})
	r.Recorder.Event(app, event.Normal(velatypes.ReasonDeployed, velatypes.MessageDeployed))
	return ctrl.Result{}, r.patchStatus(logCtx, app, phase)
}

// NOTE Because resource tracker is cluster-scoped resources, we cannot garbage collect them
// by setting application(namespace-scoped) as their owners.
// We must delete all resource trackers related to an application through finalizer logic.
func (r *Reconciler) handleFinalizers(ctx monitorContext.Context, app *v1beta1.Application) (bool, error) {
	if app.ObjectMeta.DeletionTimestamp.IsZero() {
		if !meta.FinalizerExists(app, resourceTrackerFinalizer) {
			meta.AddFinalizer(app, resourceTrackerFinalizer)
			ctx.Info("Register new finalizer for application", "finalizer", resourceTrackerFinalizer)
			return true, errors.Wrap(r.Client.Update(ctx, app), errUpdateApplicationFinalizer)
		}
	} else {
		if meta.FinalizerExists(app, legacyResourceTrackerFinalizer) {
			// TODO(roywang) legacyResourceTrackerFinalizer will be deprecated in the future
			// this is for backward compatibility
			rt := &v1beta1.ResourceTracker{}
			rt.SetName(fmt.Sprintf("%s-%s", app.Namespace, app.Name))
			if err := r.Client.Delete(ctx, rt); err != nil && !kerrors.IsNotFound(err) {
				ctx.Error(err, "Failed to delete legacy resource tracker", "name", rt.Name)
				return true, errors.WithMessage(err, "cannot remove finalizer")
			}
			meta.RemoveFinalizer(app, legacyResourceTrackerFinalizer)
			return true, errors.Wrap(r.Client.Update(ctx, app), errUpdateApplicationFinalizer)
		}
		if meta.FinalizerExists(app, resourceTrackerFinalizer) || meta.FinalizerExists(app, legacyOnlyRevisionFinalizer) {
			listOpts := []client.ListOption{
				client.MatchingLabels{
					oam.LabelAppName:      app.Name,
					oam.LabelAppNamespace: app.Namespace,
				}}
			rtList := &v1beta1.ResourceTrackerList{}
			if err := r.Client.List(ctx, rtList, listOpts...); err != nil {
				ctx.Error(err, "Failed to list resource tracker of app", "name", app.Name)
				return true, errors.WithMessage(err, "cannot remove finalizer")
			}
			for _, rt := range rtList.Items {
				if err := r.Client.Delete(ctx, rt.DeepCopy()); err != nil && !kerrors.IsNotFound(err) {
					ctx.Error(err, "Failed to delete resource tracker", "name", rt.Name)
					return true, errors.WithMessage(err, "cannot remove finalizer")
				}
			}
			meta.RemoveFinalizer(app, resourceTrackerFinalizer)
			// legacyOnlyRevisionFinalizer will be deprecated in the future
			// this is for backward compatibility
			meta.RemoveFinalizer(app, legacyOnlyRevisionFinalizer)
			return true, errors.Wrap(r.Client.Update(ctx, app), errUpdateApplicationFinalizer)
		}
	}
	return false, nil
}

func (r *Reconciler) endWithNegativeCondition(ctx context.Context, app *v1beta1.Application, condition condition.Condition, phase common.ApplicationPhase) (ctrl.Result, error) {
	app.SetConditions(condition)
	if err := r.patchStatus(ctx, app, phase); err != nil {
		return ctrl.Result{}, errors.WithMessage(err, "cannot update application status")
	}
	return ctrl.Result{}, fmt.Errorf("object level reconcile error, type: %q, msg: %q", string(condition.Type), condition.Message)
}

func (r *Reconciler) patchStatus(ctx context.Context, app *v1beta1.Application, phase common.ApplicationPhase) error {
	app.Status.Phase = phase
	updateObservedGeneration(app)
	return r.Client.Status().Patch(ctx, app, client.Merge)
}

<<<<<<< HEAD
=======
// Note: Only operations that must override the status should use this function, it should only focus on workflow operations by now.
func (r *Reconciler) patchStatusWithRetryOnConflict(ctx context.Context, app *v1beta1.Application, phase common.ApplicationPhase) error {
	app.Status.Phase = phase
	updateObservedGeneration(app)
	return retry.RetryOnConflict(retry.DefaultRetry, func() error {
		status := app.Status.DeepCopy()
		if err := r.Client.Get(ctx, client.ObjectKeyFromObject(app), app); err != nil {
			return errors.WithMessage(err, "failed to get application while patching status")
		}
		app.Status = *status
		err := r.Client.Status().Patch(ctx, app, client.Merge)
		if err != nil {
			return errors.WithMessage(err, "failed to re-patch status")
		}
		return nil
	})
}

>>>>>>> fce05bff
// appWillRollout judge whether the application will be released by rollout.
// If it's true, application controller will only create or update application revision but not emit any other K8s
// resources into the cluster. Rollout controller will do real release works.
func appWillRollout(app *v1beta1.Application) bool {
	return len(app.GetAnnotations()[oam.AnnotationAppRollout]) != 0 || app.Spec.RolloutPlan != nil
}

func hasHealthCheckPolicy(policies []*appfile.Workload) bool {
	for _, p := range policies {
		if p.FullTemplate != nil && p.FullTemplate.PolicyDefinition != nil &&
			p.FullTemplate.PolicyDefinition.Spec.ManageHealthCheck {
			return true
		}
	}
	return false
}

func isHealthy(services []common.ApplicationComponentStatus) bool {
	for _, service := range services {
		if !service.Healthy {
			return false
		}
		for _, tr := range service.Traits {
			if !tr.Healthy {
				return false
			}
		}
	}
	return true
}

// SetupWithManager install to manager
func (r *Reconciler) SetupWithManager(mgr ctrl.Manager) error {
	// If Application Own these two child objects, AC status change will notify application controller and recursively update AC again, and trigger application event again...
	return ctrl.NewControllerManagedBy(mgr).
		WithOptions(controller.Options{
			MaxConcurrentReconciles: r.concurrentReconciles,
		}).
		For(&v1beta1.Application{}).
		Complete(r)
}

// Setup adds a controller that reconciles AppRollout.
func Setup(mgr ctrl.Manager, args core.Args) error {
	reconciler := Reconciler{
		Client:               mgr.GetClient(),
		Scheme:               mgr.GetScheme(),
		Recorder:             event.NewAPIRecorder(mgr.GetEventRecorderFor("Application")),
		dm:                   args.DiscoveryMapper,
		pd:                   args.PackageDiscover,
		applicator:           apply.NewAPIApplicator(mgr.GetClient()),
		appRevisionLimit:     args.AppRevisionLimit,
		concurrentReconciles: args.ConcurrentReconciles,
	}
	return reconciler.SetupWithManager(mgr)
}

func updateObservedGeneration(app *v1beta1.Application) {
	if app.Status.ObservedGeneration != app.Generation {
		app.Status.ObservedGeneration = app.Generation
	}
}<|MERGE_RESOLUTION|>--- conflicted
+++ resolved
@@ -193,16 +193,10 @@
 		app.Status.AppliedResources = handler.appliedResources
 		switch workflowState {
 		case common.WorkflowStateSuspended:
-<<<<<<< HEAD
-			return ctrl.Result{}, r.patchStatus(ctx, app, common.ApplicationWorkflowSuspending)
+			logCtx.Info("Workflow return state=Suspend")
+			return ctrl.Result{}, r.patchStatus(logCtx, app, common.ApplicationWorkflowSuspending)
 		case common.WorkflowStateTerminated:
-			return ctrl.Result{}, r.patchStatus(ctx, app, common.ApplicationWorkflowTerminated)
-=======
-			logCtx.Info("Workflow return state=Suspend")
-			return ctrl.Result{}, r.patchStatusWithRetryOnConflict(logCtx, app, common.ApplicationWorkflowSuspending)
-		case common.WorkflowStateTerminated:
-			return ctrl.Result{}, r.patchStatusWithRetryOnConflict(logCtx, app, common.ApplicationWorkflowTerminated)
->>>>>>> fce05bff
+			return ctrl.Result{}, r.patchStatus(logCtx, app, common.ApplicationWorkflowTerminated)
 		case common.WorkflowStateExecuting:
 			return reconcile.Result{RequeueAfter: baseWorkflowBackoffWaitTime}, r.patchStatus(ctx, app, common.ApplicationRunningWorkflow)
 		case common.WorkflowStateFinished:
@@ -218,11 +212,7 @@
 				if err != nil {
 					logCtx.Error(err, "Failed to gc after workflow")
 					r.Recorder.Event(app, event.Warning(velatypes.ReasonFailedGC, err))
-<<<<<<< HEAD
-					return r.endWithNegativeCondition(ctx, app, condition.ErrorCondition("GCAfterWorkflow", err), common.ApplicationRunningWorkflow)
-=======
-					return r.endWithNegativeConditionWithRetry(logCtx, app, condition.ErrorCondition("GCAfterWorkflow", err), common.ApplicationRunningWorkflow)
->>>>>>> fce05bff
+					return r.endWithNegativeCondition(logCtx, app, condition.ErrorCondition("GCAfterWorkflow", err), common.ApplicationRunningWorkflow)
 				}
 				app.Status.ResourceTracker = ref
 			}
@@ -236,11 +226,7 @@
 		if err != nil {
 			logCtx.Error(err, "Failed to render components")
 			r.Recorder.Event(app, event.Warning(velatypes.ReasonFailedRender, err))
-<<<<<<< HEAD
-			return r.endWithNegativeCondition(ctx, app, condition.ErrorCondition("Render", err), common.ApplicationRendering)
-=======
-			return r.endWithNegativeConditionWithRetry(logCtx, app, condition.ErrorCondition("Render", err), common.ApplicationRendering)
->>>>>>> fce05bff
+			return r.endWithNegativeCondition(logCtx, app, condition.ErrorCondition("Render", err), common.ApplicationRendering)
 		}
 
 		assemble.HandleCheckManageWorkloadTrait(*handler.currentAppRev, comps)
@@ -248,11 +234,7 @@
 		if err := handler.HandleComponentsRevision(logCtx, comps); err != nil {
 			logCtx.Error(err, "Failed to handle components revision")
 			r.Recorder.Event(app, event.Warning(velatypes.ReasonFailedRevision, err))
-<<<<<<< HEAD
-			return r.endWithNegativeCondition(ctx, app, condition.ErrorCondition("Render", err), common.ApplicationRendering)
-=======
-			return r.endWithNegativeConditionWithRetry(logCtx, app, condition.ErrorCondition("Render", err), common.ApplicationRendering)
->>>>>>> fce05bff
+			return r.endWithNegativeCondition(logCtx, app, condition.ErrorCondition("Render", err), common.ApplicationRendering)
 		}
 		klog.Info("Application manifests has prepared and ready for appRollout to handle", "application", klog.KObj(app))
 	}
@@ -366,27 +348,7 @@
 	return r.Client.Status().Patch(ctx, app, client.Merge)
 }
 
-<<<<<<< HEAD
-=======
-// Note: Only operations that must override the status should use this function, it should only focus on workflow operations by now.
-func (r *Reconciler) patchStatusWithRetryOnConflict(ctx context.Context, app *v1beta1.Application, phase common.ApplicationPhase) error {
-	app.Status.Phase = phase
-	updateObservedGeneration(app)
-	return retry.RetryOnConflict(retry.DefaultRetry, func() error {
-		status := app.Status.DeepCopy()
-		if err := r.Client.Get(ctx, client.ObjectKeyFromObject(app), app); err != nil {
-			return errors.WithMessage(err, "failed to get application while patching status")
-		}
-		app.Status = *status
-		err := r.Client.Status().Patch(ctx, app, client.Merge)
-		if err != nil {
-			return errors.WithMessage(err, "failed to re-patch status")
-		}
-		return nil
-	})
-}
-
->>>>>>> fce05bff
+
 // appWillRollout judge whether the application will be released by rollout.
 // If it's true, application controller will only create or update application revision but not emit any other K8s
 // resources into the cluster. Rollout controller will do real release works.
