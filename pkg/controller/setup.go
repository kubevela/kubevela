--- conflicted
+++ resolved
@@ -42,15 +42,10 @@
 	case common.DisableAllCaps:
 	default:
 		disableCapsSet := utils.StoreInSet(disableCaps)
-<<<<<<< HEAD
-=======
+
 		if !disableCapsSet.Contains(common.ManualScalerTraitControllerName) {
 			functions = append(functions, manualscalertrait.Setup)
 		}
-		if !disableCapsSet.Contains(common.ContainerizedWorkloadControllerName) {
-			functions = append(functions, containerizedworkload.Setup)
-		}
->>>>>>> 61a12b09
 		if !disableCapsSet.Contains(common.HealthScopeControllerName) {
 			functions = append(functions, healthscope.Setup)
 		}
