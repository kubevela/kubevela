/*
Copyright 2021 The KubeVela Authors.

Licensed under the Apache License, Version 2.0 (the "License");
you may not use this file except in compliance with the License.
You may obtain a copy of the License at

    http://www.apache.org/licenses/LICENSE-2.0

Unless required by applicable law or agreed to in writing, software
distributed under the License is distributed on an "AS IS" BASIS,
WITHOUT WARRANTIES OR CONDITIONS OF ANY KIND, either express or implied.
See the License for the specific language governing permissions and
limitations under the License.
*/

package custom

import (
	"context"
	"encoding/json"
	"fmt"
	"strings"

	"cuelang.org/go/cue"
	"github.com/pkg/errors"

	"github.com/oam-dev/kubevela/apis/core.oam.dev/common"
	"github.com/oam-dev/kubevela/apis/core.oam.dev/v1beta1"
	"github.com/oam-dev/kubevela/pkg/cue/model"
	"github.com/oam-dev/kubevela/pkg/cue/model/sets"
	"github.com/oam-dev/kubevela/pkg/cue/model/value"
	"github.com/oam-dev/kubevela/pkg/cue/packages"
	"github.com/oam-dev/kubevela/pkg/cue/process"
	monitorContext "github.com/oam-dev/kubevela/pkg/monitor/context"
	wfContext "github.com/oam-dev/kubevela/pkg/workflow/context"
	"github.com/oam-dev/kubevela/pkg/workflow/hooks"
	"github.com/oam-dev/kubevela/pkg/workflow/providers"
	wfTypes "github.com/oam-dev/kubevela/pkg/workflow/types"
)

var (
	// MaxWorkflowStepErrorRetryTimes is the max retry times of the failed workflow step.
	MaxWorkflowStepErrorRetryTimes = 10
)

const (
	// StatusReasonWait is the reason of the workflow progress condition which is Wait.
	StatusReasonWait = "Wait"
	// StatusReasonRendering is the reason of the workflow progress condition which is Rendering.
	StatusReasonRendering = "Rendering"
	// StatusReasonExecute is the reason of the workflow progress condition which is Execute.
	StatusReasonExecute = "Execute"
	// StatusReasonSuspend is the reason of the workflow progress condition which is Suspend.
	StatusReasonSuspend = "Suspend"
	// StatusReasonTerminate is the reason of the workflow progress condition which is Terminate.
	StatusReasonTerminate = "Terminate"
	// StatusReasonParameter is the reason of the workflow progress condition which is ProcessParameter.
	StatusReasonParameter = "ProcessParameter"
	// StatusReasonOutput is the reason of the workflow progress condition which is Output.
	StatusReasonOutput = "Output"
)

// LoadTaskTemplate gets the workflowStep definition from cluster and resolve it.
type LoadTaskTemplate func(ctx context.Context, name string) (string, error)

// TaskLoader is a client that get taskGenerator.
type TaskLoader struct {
	loadTemplate      func(ctx context.Context, name string) (string, error)
	pd                *packages.PackageDiscover
	handlers          providers.Providers
	runOptionsProcess func(*wfTypes.TaskRunOptions)
	logLevel          int
}

// GetTaskGenerator get TaskGenerator by name.
func (t *TaskLoader) GetTaskGenerator(ctx context.Context, name string) (wfTypes.TaskGenerator, error) {
	templ, err := t.loadTemplate(ctx, name)
	if err != nil {
		return nil, err
	}
	return t.makeTaskGenerator(templ)
}

type taskRunner struct {
	name         string
	run          func(ctx wfContext.Context, options *wfTypes.TaskRunOptions) (common.WorkflowStepStatus, *wfTypes.Operation, error)
	checkPending func(ctx wfContext.Context) bool
}

// Name return step name.
func (tr *taskRunner) Name() string {
	return tr.name
}

// Run execute task.
func (tr *taskRunner) Run(ctx wfContext.Context, options *wfTypes.TaskRunOptions) (common.WorkflowStepStatus, *wfTypes.Operation, error) {
	return tr.run(ctx, options)
}

// Pending check task should be executed or not.
func (tr *taskRunner) Pending(ctx wfContext.Context) bool {
	return tr.checkPending(ctx)
}

func (t *TaskLoader) makeTaskGenerator(templ string) (wfTypes.TaskGenerator, error) {
	return func(wfStep v1beta1.WorkflowStep, genOpt *wfTypes.GeneratorOptions) (wfTypes.TaskRunner, error) {

		exec := &executor{
			handlers: t.handlers,
			wfStatus: common.WorkflowStepStatus{
				Name:  wfStep.Name,
				Type:  wfStep.Type,
				Phase: common.WorkflowStepPhaseSucceeded,
			},
		}

		var err error

		if genOpt != nil {
			exec.wfStatus.ID = genOpt.ID
			if genOpt.StepConvertor != nil {
				wfStep, err = genOpt.StepConvertor(wfStep)
				if err != nil {
					return nil, errors.WithMessage(err, "convert step")
				}
			}
		}

		params := map[string]interface{}{}

		if wfStep.Properties != nil && len(wfStep.Properties.Raw) > 0 {
			bt, err := common.RawExtensionPointer{RawExtension: wfStep.Properties}.MarshalJSON()
			if err != nil {
				return nil, err
			}
			if err := json.Unmarshal(bt, &params); err != nil {
				return nil, err
			}
		}

		tRunner := new(taskRunner)
		tRunner.name = wfStep.Name
		tRunner.checkPending = func(ctx wfContext.Context) bool {
			for _, depend := range wfStep.DependsOn {
				if _, err := ctx.GetVar(hooks.ReadyComponent, depend); err != nil {
					return true
				}
			}
			for _, input := range wfStep.Inputs {
				if _, err := ctx.GetVar(strings.Split(input.From, ".")...); err != nil {
					return true
				}
			}
			return false
		}
		tRunner.run = func(ctx wfContext.Context, options *wfTypes.TaskRunOptions) (common.WorkflowStepStatus, *wfTypes.Operation, error) {
			if options.GetTracer == nil {
				options.GetTracer = func(id string, step v1beta1.WorkflowStep) monitorContext.Context {
					return monitorContext.NewTraceContext(context.Background(), "")
				}
			}
			tracer := options.GetTracer(exec.wfStatus.ID, wfStep).AddTag("step_name", wfStep.Name, "step_type", wfStep.Type)
			tracer.V(t.logLevel)
			defer func() {
				tracer.Commit(string(exec.status().Phase))
			}()

			if exec.operation().FailedAfterRetries {
				tracer.Info("failed after retries, skip this step")
				return exec.status(), exec.operation(), nil
			}

			if t.runOptionsProcess != nil {
				t.runOptionsProcess(options)
			}
			paramsValue, err := ctx.MakeParameter(params)
			if err != nil {
				tracer.Error(err, "make parameter")
				return common.WorkflowStepStatus{}, nil, errors.WithMessage(err, "make parameter")
			}

			for _, hook := range options.PreStartHooks {
				if err := hook(ctx, paramsValue, wfStep); err != nil {
					tracer.Error(err, "do preStartHook")
					return common.WorkflowStepStatus{}, nil, errors.WithMessage(err, "do preStartHook")
				}
			}

			if err := paramsValue.Error(); err != nil {
				exec.err(ctx, err, StatusReasonParameter)
				return exec.status(), exec.operation(), nil
			}

			var paramFile = model.ParameterFieldName + ": {}\n"
			if params != nil {
				ps, err := paramsValue.String()
				if err != nil {
					return common.WorkflowStepStatus{}, nil, errors.WithMessage(err, "params encode")
				}
				paramFile = fmt.Sprintf(model.ParameterFieldName+": {%s}\n", ps)
			}
			taskv, err := t.makeValue(ctx, strings.Join([]string{templ, paramFile}, "\n"), exec.wfStatus.ID, options.PCtx)
			if err != nil {
				exec.err(ctx, err, StatusReasonRendering)
				return exec.status(), exec.operation(), nil
			}

			exec.tracer = tracer
			if debugLog(taskv) {
				exec.printStep("workflowStepStart", "workflow", "", taskv)
				defer exec.printStep("workflowStepEnd", "workflow", "", taskv)
			}
			if options.Debug != nil {
				defer func() {
					if err := options.Debug(exec.wfStatus.Name, taskv); err != nil {
						tracer.Error(err, "failed to debug")
					}
				}()
			}
			if err := exec.doSteps(ctx, taskv); err != nil {
				tracer.Error(err, "do steps")
				exec.err(ctx, err, StatusReasonExecute)
				return exec.status(), exec.operation(), nil
			}

			for _, hook := range options.PostStopHooks {
				if err := hook(ctx, taskv, wfStep, exec.status().Phase); err != nil {
					exec.err(ctx, err, StatusReasonOutput)
					return exec.status(), exec.operation(), nil
				}
			}

			return exec.status(), exec.operation(), nil
		}
		return tRunner, nil
	}, nil
}

func (t *TaskLoader) makeValue(ctx wfContext.Context, templ string, id string, pCtx process.Context) (*value.Value, error) {
	var contextTempl string
	meta, _ := ctx.GetVar(wfTypes.ContextKeyMetadata)
	if meta != nil {
		ms, err := meta.String()
		if err != nil {
			return nil, err
		}
		contextTempl = fmt.Sprintf("\ncontext: {%s}\ncontext: stepSessionID: \"%s\"", ms, id)
	}
	contextTempl += "\n" + pCtx.ExtendedContextFile()
	return value.NewValue(templ+contextTempl, t.pd, contextTempl, value.ProcessScript, value.TagFieldOrder)
}

type executor struct {
	handlers providers.Providers

	wfStatus           common.WorkflowStepStatus
	suspend            bool
	terminated         bool
	failedAfterRetries bool
	wait               bool

	tracer monitorContext.Context
}

// Suspend let workflow pause.
func (exec *executor) Suspend(message string) {
	exec.suspend = true
	exec.wfStatus.Phase = common.WorkflowStepPhaseSucceeded
	exec.wfStatus.Message = message
	exec.wfStatus.Reason = StatusReasonSuspend
}

// Terminate let workflow terminate.
func (exec *executor) Terminate(message string) {
	exec.terminated = true
	exec.wfStatus.Phase = common.WorkflowStepPhaseSucceeded
	exec.wfStatus.Message = message
	exec.wfStatus.Reason = StatusReasonTerminate
}

// Wait let workflow wait.
func (exec *executor) Wait(message string) {
	exec.wait = true
	exec.wfStatus.Phase = common.WorkflowStepPhaseRunning
	exec.wfStatus.Reason = StatusReasonWait
	exec.wfStatus.Message = message
}

func (exec *executor) err(ctx wfContext.Context, err error, reason string) {
	exec.wait = true
	exec.wfStatus.Phase = common.WorkflowStepPhaseFailed
	exec.wfStatus.Message = err.Error()
	exec.wfStatus.Reason = reason
	exec.checkErrorTimes(ctx)
}

func (exec *executor) checkErrorTimes(ctx wfContext.Context) {
	times := ctx.IncreaseCountValueInMemory(wfTypes.ContextPrefixFailedTimes, exec.wfStatus.ID)
	if times >= MaxWorkflowStepErrorRetryTimes {
		exec.wait = false
		exec.failedAfterRetries = true
	}
}

func (exec *executor) operation() *wfTypes.Operation {
	return &wfTypes.Operation{
		Suspend:            exec.suspend,
		Terminated:         exec.terminated,
		Waiting:            exec.wait,
		FailedAfterRetries: exec.failedAfterRetries,
	}
}

func (exec *executor) status() common.WorkflowStepStatus {
	return exec.wfStatus
}

func (exec *executor) printStep(phase string, provider string, do string, v *value.Value) {
	msg, _ := v.String()
	exec.tracer.Info("cue eval: "+msg, "phase", phase, "provider", provider, "do", do)
}

// Handle process task-step value by provider and do.
func (exec *executor) Handle(ctx wfContext.Context, provider string, do string, v *value.Value) error {
	if debugLog(v) {
		exec.printStep("stepStart", provider, do, v)
		defer exec.printStep("stepEnd", provider, do, v)
	}
	h, exist := exec.handlers.GetHandler(provider, do)
	if !exist {
		return errors.Errorf("handler not found")
	}
	return h(ctx, v, exec)
}

func (exec *executor) doSteps(ctx wfContext.Context, v *value.Value) error {
	do := OpTpy(v)
	if do != "" && do != "steps" {
		provider := opProvider(v)
		if err := exec.Handle(ctx, provider, do, v); err != nil {
			return errors.WithMessagef(err, "run step(provider=%s,do=%s)", provider, do)
		}
		return nil
	}
	return v.StepByFields(func(fieldName string, in *value.Value) (bool, error) {
		if in.CueValue().IncompleteKind() == cue.BottomKind {
			errInfo, err := sets.ToString(in.CueValue())
			if err != nil {
				errInfo = "value is _|_"
			}
			return true, errors.Errorf("step %s (bottom kind): %s", fieldName, errInfo)
		}
		if retErr := in.CueValue().Err(); retErr != nil {
			errInfo, err := sets.ToString(in.CueValue())
			if err == nil {
				retErr = errors.WithMessage(retErr, errInfo)
			}
			return false, retErr
		}

		if isStepList(fieldName) {
			return false, in.StepByList(func(name string, item *value.Value) (bool, error) {
				do := OpTpy(item)
				if do == "" {
					return false, nil
				}
				return false, exec.doSteps(ctx, item)
			})
		}
		do := OpTpy(in)
		if do == "" {
			return false, nil
		}
		if do == "steps" {
			if err := exec.doSteps(ctx, in); err != nil {
				return false, err
			}
		} else {
			provider := opProvider(in)
			if err := exec.Handle(ctx, provider, do, in); err != nil {
				return false, errors.WithMessagef(err, "run step(provider=%s,do=%s)", provider, do)
			}
		}

		if exec.suspend || exec.terminated || exec.wait {
			return true, nil
		}
		return false, nil
	})
}

func isStepList(fieldName string) bool {
	if fieldName == "#up" {
		return true
	}
	return strings.HasPrefix(fieldName, "#up_")
}

<<<<<<< HEAD
func isDebugMode(v *value.Value) bool {
	debug, _ := v.CueValue().LookupPath(cue.ParsePath("#debug")).Bool()
=======
func debugLog(v *value.Value) bool {
	debug, _ := v.CueValue().LookupDef("#debug").Bool()
>>>>>>> c5e1855a
	return debug
}

// OpTpy get label do
func OpTpy(v *value.Value) string {
	return getLabel(v, "#do")
}

func opProvider(v *value.Value) string {
	provider := getLabel(v, "#provider")
	if provider == "" {
		provider = "builtin"
	}
	return provider
}

func getLabel(v *value.Value, label string) string {
	do, err := v.Field(label)
	if err == nil && do.Exists() {
		if str, err := do.String(); err == nil {
			return str
		}
	}
	return ""
}

// NewTaskLoader create a tasks loader.
func NewTaskLoader(lt LoadTaskTemplate, pkgDiscover *packages.PackageDiscover, handlers providers.Providers, logLevel int, pCtx process.Context) *TaskLoader {
	return &TaskLoader{
		loadTemplate: lt,
		pd:           pkgDiscover,
		handlers:     handlers,
		runOptionsProcess: func(options *wfTypes.TaskRunOptions) {
			options.PreStartHooks = append(options.PreStartHooks, hooks.Input)
			options.PostStopHooks = append(options.PostStopHooks, hooks.Output)
			options.PCtx = pCtx
		},
		logLevel: logLevel,
	}
}<|MERGE_RESOLUTION|>--- conflicted
+++ resolved
@@ -397,13 +397,8 @@
 	return strings.HasPrefix(fieldName, "#up_")
 }
 
-<<<<<<< HEAD
-func isDebugMode(v *value.Value) bool {
-	debug, _ := v.CueValue().LookupPath(cue.ParsePath("#debug")).Bool()
-=======
 func debugLog(v *value.Value) bool {
 	debug, _ := v.CueValue().LookupDef("#debug").Bool()
->>>>>>> c5e1855a
 	return debug
 }
 
