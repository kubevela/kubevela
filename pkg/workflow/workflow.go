/*
Copyright 2021 The KubeVela Authors.

Licensed under the Apache License, Version 2.0 (the "License");
you may not use this file except in compliance with the License.
You may obtain a copy of the License at

    http://www.apache.org/licenses/LICENSE-2.0

Unless required by applicable law or agreed to in writing, software
distributed under the License is distributed on an "AS IS" BASIS,
WITHOUT WARRANTIES OR CONDITIONS OF ANY KIND, either express or implied.
See the License for the specific language governing permissions and
limitations under the License.
*/

package workflow

import (
	"context"

	"github.com/pkg/errors"
	"sigs.k8s.io/controller-runtime/pkg/client"

	"github.com/oam-dev/kubevela/apis/core.oam.dev/common"
	oamcore "github.com/oam-dev/kubevela/apis/core.oam.dev/v1beta1"
	"github.com/oam-dev/kubevela/pkg/cue/model/value"
	"github.com/oam-dev/kubevela/pkg/oam/util"
	wfContext "github.com/oam-dev/kubevela/pkg/workflow/context"
	wfTypes "github.com/oam-dev/kubevela/pkg/workflow/types"
)

type workflow struct {
	app *oamcore.Application
	cli client.Client
}

// NewWorkflow returns a Workflow implementation.
func NewWorkflow(app *oamcore.Application, cli client.Client) Workflow {
	return &workflow{
		app: app,
		cli: cli,
	}
}

// ExecuteSteps process workflow step in order.
func (w *workflow) ExecuteSteps(ctx context.Context, rev string, taskRunners []wfTypes.TaskRunner) (done bool, pause bool, gerr error) {
	if w.app.Spec.Workflow == nil {
		return true, false, nil
	}

	steps := w.app.Spec.Workflow.Steps
	if len(steps) == 0 {
		return true, false, nil
	}

	if w.app.Status.Workflow == nil || w.app.Status.Workflow.AppRevision != rev {
		w.app.Status.Workflow = &common.WorkflowStatus{
			AppRevision: rev,
			Steps:       []common.WorkflowStepStatus{},
		}
	}

	wfStatus := w.app.Status.Workflow

	if wfStatus.Terminated {
		done = true
		return
	}

	w.app.Status.Phase = common.ApplicationRunningWorkflow

	if len(taskRunners) <= wfStatus.StepIndex {
		done = true
		return
	}

	if wfStatus.Suspend {
		pause = true
		return
	}

	var (
		wfCtx wfContext.Context
	)

	wfCtx, gerr = w.makeContext(rev)
	if gerr != nil {
		return
	}

	return w.run(wfCtx, taskRunners)
}

func (w *workflow) makeContext(rev string) (wfCtx wfContext.Context, err error) {
	wfStatus := w.app.Status.Workflow
	if wfStatus.ContextBackend != nil {
		wfCtx, err = wfContext.LoadContext(w.cli, w.app.Namespace, rev)
		if err != nil {
			err = errors.WithMessage(err, "load context")
		}
		return
	}
	wfCtx, err = wfContext.NewContext(w.cli, w.app.Namespace, rev)
	if err != nil {
		err = errors.WithMessage(err, "new context")
		return
	}
<<<<<<< HEAD
	err = w.setMetadataToContext(wfCtx)
	if err != nil {
=======

	if err = w.setMetadataToContext(wfCtx); err != nil {
>>>>>>> 53855019
		return
	}
	wfStatus.ContextBackend = wfCtx.StoreRef()
	return
}

func (w *workflow) setMetadataToContext(wfCtx wfContext.Context) error {
	metadata, err := value.NewValue(string(util.MustJSONMarshal(w.app.ObjectMeta)), nil)
	if err != nil {
		return err
	}
	return wfCtx.SetVar(metadata, wfTypes.ContextKeyMetadata)
}

func (w *workflow) run(wfCtx wfContext.Context, taskRunners []wfTypes.TaskRunner) (done bool, pause bool, gerr error) {
	wfStatus := w.app.Status.Workflow
	for _, run := range taskRunners[wfStatus.StepIndex:] {
		status, operation, err := run(wfCtx)
		if err != nil {
			gerr = err
			return
		}

		var conditionUpdated bool
		for i := range wfStatus.Steps {
			if wfStatus.Steps[i].Name == status.Name {
				wfStatus.Steps[i] = status
				conditionUpdated = true
				break
			}
		}

		if !conditionUpdated {
			wfStatus.Steps = append(wfStatus.Steps, status)
		}

		if status.Phase != common.WorkflowStepPhaseSucceeded {
			return
		}

		if err := wfCtx.Commit(); err != nil {
			gerr = errors.WithMessage(err, "commit workflow context")
			return
		}
		wfStatus.StepIndex++

		if operation != nil {
			wfStatus.Terminated = operation.Terminated
			wfStatus.Suspend = operation.Suspend
		}

		if wfStatus.Terminated {
			done = true
			return
		}
		if wfStatus.Suspend {
			pause = true
			return
		}
	}
	return true, false, nil // all steps done
}<|MERGE_RESOLUTION|>--- conflicted
+++ resolved
@@ -106,13 +106,8 @@
 		err = errors.WithMessage(err, "new context")
 		return
 	}
-<<<<<<< HEAD
-	err = w.setMetadataToContext(wfCtx)
-	if err != nil {
-=======
-
+  
 	if err = w.setMetadataToContext(wfCtx); err != nil {
->>>>>>> 53855019
 		return
 	}
 	wfStatus.ContextBackend = wfCtx.StoreRef()
