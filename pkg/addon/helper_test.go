/*
Copyright 2022 The KubeVela Authors.

Licensed under the Apache License, Version 2.0 (the "License");
you may not use this file except in compliance with the License.
You may obtain a copy of the License at

	http://www.apache.org/licenses/LICENSE-2.0

Unless required by applicable law or agreed to in writing, software
distributed under the License is distributed on an "AS IS" BASIS,
WITHOUT WARRANTIES OR CONDITIONS OF ANY KIND, either express or implied.
See the License for the specific language governing permissions and
limitations under the License.
*/

package addon

import (
	"context"
	"errors"
<<<<<<< HEAD
	"fmt"
=======
>>>>>>> 923a476f
	"net/http/httptest"
	"strings"

	v1 "k8s.io/api/core/v1"
	"sigs.k8s.io/yaml"

	. "github.com/onsi/ginkgo"
	. "github.com/onsi/gomega"
)

var _ = Describe("test FindWholeAddonPackagesFromRegistry", func() {
	Describe("when no registry is added, no matter what you do, it will just return error", func() {
		Context("when empty addonNames and registryNames is supplied", func() {
			It("should return error", func() {
				_, err := FindWholeAddonPackagesFromRegistry(context.Background(), k8sClient, []string{}, []string{})
				Expect(err).To(HaveOccurred())
			})
			It("should return error", func() {
				_, err := FindWholeAddonPackagesFromRegistry(context.Background(), k8sClient, nil, nil)
				Expect(err).To(HaveOccurred())
			})
		})
		Context("when non-empty addonNames and registryNames is supplied", func() {
			It("should return error saying ErrRegistryNotExist", func() {
				_, err := FindWholeAddonPackagesFromRegistry(context.Background(), k8sClient, []string{"fluxcd"}, []string{"some-registry"})
				Expect(errors.Is(err, ErrRegistryNotExist)).To(BeTrue())
			})
		})
	})

	Describe("one versioned registry is added", func() {
		BeforeEach(func() {
			// Prepare KubeVela registry
			reg := &Registry{
				Name: "KubeVela",
				Helm: &HelmSource{
					URL: "https://addons.kubevela.net",
				},
			}
			ds := NewRegistryDataStore(k8sClient)
			Expect(ds.AddRegistry(context.Background(), *reg)).To(Succeed())
		})

		AfterEach(func() {
			// Clean up KubeVela registry
			ds := NewRegistryDataStore(k8sClient)
			Expect(ds.DeleteRegistry(context.Background(), "KubeVela")).To(Succeed())
		})

		Context("when empty addonNames and registryNames is supplied", func() {
			It("should return error, empty addonNames are not allowed", func() {
				_, err := FindWholeAddonPackagesFromRegistry(context.Background(), k8sClient, []string{}, []string{"KubeVela"})
				Expect(err).To(HaveOccurred())
			})
			It("should return error, empty addonNames are not allowed", func() {
				_, err := FindWholeAddonPackagesFromRegistry(context.Background(), k8sClient, nil, []string{"KubeVela"})
				Expect(err).To(HaveOccurred())
			})
		})

		Context("one existing addon name provided", func() {
			It("should return one valid result, matching all registries", func() {
				res, err := FindWholeAddonPackagesFromRegistry(context.Background(), k8sClient, []string{"velaux"}, nil)
				Expect(err).To(Succeed())
				Expect(res).To(HaveLen(1))
				Expect(res[0].Name).To(Equal("velaux"))
				Expect(res[0].InstallPackage).ToNot(BeNil())
				Expect(res[0].APISchema).ToNot(BeNil())
			})
			It("should return one valid result, matching one registry", func() {
				res, err := FindWholeAddonPackagesFromRegistry(context.Background(), k8sClient, []string{"velaux"}, []string{"KubeVela"})
				Expect(err).To(Succeed())
				Expect(res).To(HaveLen(1))
				Expect(res[0].Name).To(Equal("velaux"))
				Expect(res[0].InstallPackage).ToNot(BeNil())
				Expect(res[0].APISchema).ToNot(BeNil())
			})
		})

		Context("one non-existent addon name provided", func() {
			It("should return error as ErrNotExist", func() {
				res, err := FindWholeAddonPackagesFromRegistry(context.Background(), k8sClient, []string{"non-existent-addon"}, nil)
				Expect(errors.Is(err, ErrNotExist)).To(BeTrue())
				Expect(res).To(BeNil())
			})
		})

		Context("two existing addon names provided", func() {
			It("should return two valid result", func() {
				res, err := FindWholeAddonPackagesFromRegistry(context.Background(), k8sClient, []string{"velaux", "traefik"}, nil)
				Expect(err).To(Succeed())
				Expect(res).To(HaveLen(2))
				Expect(res[0].Name).To(Equal("velaux"))
				Expect(res[0].InstallPackage).ToNot(BeNil())
				Expect(res[0].APISchema).ToNot(BeNil())
				Expect(res[1].Name).To(Equal("traefik"))
				Expect(res[1].InstallPackage).ToNot(BeNil())
				Expect(res[1].APISchema).ToNot(BeNil())
			})
		})

		Context("one existing addon name and one non-existent addon name provided", func() {
			It("should return only one valid result", func() {
				res, err := FindWholeAddonPackagesFromRegistry(context.Background(), k8sClient, []string{"velaux", "non-existent-addon"}, nil)
				Expect(err).To(Succeed())
				Expect(res).To(HaveLen(1))
				Expect(res[0].Name).To(Equal("velaux"))
				Expect(res[0].InstallPackage).ToNot(BeNil())
				Expect(res[0].APISchema).ToNot(BeNil())
			})
		})
	})

	Describe("one non-versioned registry is added", func() {
		var server *httptest.Server
		BeforeEach(func() {
			// Prepare local non-versioned registry
			server = httptest.NewServer(ossHandler)
			cm := v1.ConfigMap{}
			cmYaml := strings.ReplaceAll(registryCmYaml, "TEST_SERVER_URL", server.URL)
			cmYaml = strings.ReplaceAll(cmYaml, "KubeVela", "testreg")
			Expect(yaml.Unmarshal([]byte(cmYaml), &cm)).Should(BeNil())
			Expect(k8sClient.Update(ctx, &cm)).Should(BeNil())
		})

		AfterEach(func() {
			server.Close()
		})

		Context("when empty addonNames and registryNames is supplied", func() {
			It("should return error, empty addonNames are not allowed", func() {
				_, err := FindWholeAddonPackagesFromRegistry(context.Background(), k8sClient, []string{}, []string{})
				Expect(err).To(HaveOccurred())
			})
			It("should return error, empty addonNames are not allowed", func() {
				_, err := FindWholeAddonPackagesFromRegistry(context.Background(), k8sClient, nil, []string{"testreg"})
				Expect(err).To(HaveOccurred())
			})
		})

		Context("one existing addon name provided", func() {
			It("should return one valid result, matching all registries", func() {
				res, err := FindWholeAddonPackagesFromRegistry(context.Background(), k8sClient, []string{"example"}, nil)
				Expect(err).To(Succeed())
				Expect(res).To(HaveLen(1))
				Expect(res[0].Name).To(Equal("example"))
				Expect(res[0].InstallPackage).ToNot(BeNil())
			})
			It("should return one valid result, matching one registry", func() {
				res, err := FindWholeAddonPackagesFromRegistry(context.Background(), k8sClient, []string{"example"}, []string{"testreg"})
				Expect(err).To(Succeed())
				Expect(res).To(HaveLen(1))
				Expect(res[0].Name).To(Equal("example"))
				Expect(res[0].InstallPackage).ToNot(BeNil())
			})
		})

		Context("one non-existent addon name provided", func() {
			It("should return error as ErrNotExist", func() {
				res, err := FindWholeAddonPackagesFromRegistry(context.Background(), k8sClient, []string{"non-existent-addon"}, nil)
				Expect(errors.Is(err, ErrNotExist)).To(BeTrue())
				Expect(res).To(BeNil())
			})
		})

		Context("one existing addon name and one non-existent addon name provided", func() {
			It("should return only one valid result", func() {
				res, err := FindWholeAddonPackagesFromRegistry(context.Background(), k8sClient, []string{"example", "non-existent-addon"}, nil)
				Expect(err).To(Succeed())
				Expect(res).To(HaveLen(1))
				Expect(res[0].Name).To(Equal("example"))
				Expect(res[0].InstallPackage).ToNot(BeNil())
			})
		})
	})
})<|MERGE_RESOLUTION|>--- conflicted
+++ resolved
@@ -19,10 +19,6 @@
 import (
 	"context"
 	"errors"
-<<<<<<< HEAD
-	"fmt"
-=======
->>>>>>> 923a476f
 	"net/http/httptest"
 	"strings"
 
