--- conflicted
+++ resolved
@@ -85,11 +85,8 @@
 		cmd.NewRunCommand(f, client, ioStream, args),
 		cmd.NewTraitsCommand(f, client, ioStream, args),
 		cmd.NewBindCommand(f, client, ioStream, args),
-<<<<<<< HEAD
 		cmd.NewDeleteCommand(f, client, ioStream, args),
-=======
 		cmd.NewAppsCommand(f, client, ioStream),
->>>>>>> 3fa46a23
 		NewVersionCommand(),
 	)
 
