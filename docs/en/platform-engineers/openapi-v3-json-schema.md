--- conflicted
+++ resolved
@@ -14,18 +14,9 @@
 This `ConfigMap` will have a common label `definition.oam.dev=schema`, the default `ConfigMap` without a version suffix will point to the latest version,
 you can find easily by:
 ```shell
-<<<<<<< HEAD
 kubectl get configmap -n vela-system -l definition.oam.dev=schema
 ```
 ```console
-NAME                DATA   AGE
-schema-ingress      1      19s
-schema-scaler       1      19s
-schema-task         1      19s
-schema-webservice   1      19s
-schema-worker       1      20s
-=======
-$ kubectl get configmap -n vela-system -l definition.oam.dev=schema
 NAME                   DATA     AGE
 schema-ingress         1        46m
 schema-scaler          1        50m
@@ -38,12 +29,13 @@
 For the sack of convenience, we also specify a unified label for the `ConfigMap` which stores the parameter information of the same Definition. 
 And we can list the ConfigMap which stores the parameter of the same Definition by specifying the label like `definition.oam.dev/name=definitionName`, where the `definitionName` is the specific name of your component or trait. 
 ```shell
-$ kubectl get configmap -l definition.oam.dev/name=worker
+kubectl get configmap -l definition.oam.dev/name=worker
+```
+```console
 NAME                   DATA     AGE
 schema-worker          1        1m50s
 schema-worker-v1       1        1m
 schema-worker-v2       1        25s
->>>>>>> b124873f
 ```
 
 The `ConfigMap` name is in the format of `schema-<your-definition-name>`,
